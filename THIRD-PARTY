The Amazon AWS Java NIO SPI for S3 Product includes the following third-party software/licensing:

** Junit 5.x -- https://junit.org/junit5/
<<<<<<< HEAD
=======
** AssertJ 3.x -- https://assertj.github.io/
>>>>>>> cac792dc
** Logback Classic 1.2.x -- https://logback.qos.ch/ -- Copyright © 2021 QOS.ch
** Logback Core 1.2.x -- https://logback.qos.ch/ -- Copyright © 2021 QOS.ch
** System Lambda 1.2.x -- https://github.com/stefanbirkner/system-lambda -- Copyright © 2017 Stefan Birkner

Eclipse Public License - v 1.0

THE ACCOMPANYING PROGRAM IS PROVIDED UNDER THE TERMS OF THIS ECLIPSE PUBLIC LICENSE ("AGREEMENT"). ANY USE, REPRODUCTION OR DISTRIBUTION OF THE PROGRAM CONSTITUTES RECIPIENT'S ACCEPTANCE OF THIS AGREEMENT.

1. DEFINITIONS

"Contribution" means:

a) in the case of the initial Contributor, the initial code and documentation distributed under this Agreement, and

b) in the case of each subsequent Contributor:

i) changes to the Program, and

ii) additions to the Program;

where such changes and/or additions to the Program originate from and are distributed by that particular Contributor. A Contribution 'originates' from a Contributor if it was added to the Program by such Contributor itself or anyone acting on such Contributor's behalf. Contributions do not include additions to the Program which: (i) are separate modules of software distributed in conjunction with the Program under their own license agreement, and (ii) are not derivative works of the Program.

"Contributor" means any person or entity that distributes the Program.

"Licensed Patents" mean patent claims licensable by a Contributor which are necessarily infringed by the use or sale of its Contribution alone or when combined with the Program.

"Program" means the Contributions distributed in accordance with this Agreement.

"Recipient" means anyone who receives the Program under this Agreement, including all Contributors.

2. GRANT OF RIGHTS

a) Subject to the terms of this Agreement, each Contributor hereby grants Recipient a non-exclusive, worldwide, royalty-free copyright license to reproduce, prepare derivative works of, publicly display, publicly perform, distribute and sublicense the Contribution of such Contributor, if any, and such derivative works, in source code and object code form.

b) Subject to the terms of this Agreement, each Contributor hereby grants Recipient a non-exclusive, worldwide, royalty-free patent license under Licensed Patents to make, use, sell, offer to sell, import and otherwise transfer the Contribution of such Contributor, if any, in source code and object code form. This patent license shall apply to the combination of the Contribution and the Program if, at the time the Contribution is added by the Contributor, such addition of the Contribution causes such combination to be covered by the Licensed Patents. The patent license shall not apply to any other combinations which include the Contribution. No hardware per se is licensed hereunder.

c) Recipient understands that although each Contributor grants the licenses to its Contributions set forth herein, no assurances are provided by any Contributor that the Program does not infringe the patent or other intellectual property rights of any other entity. Each Contributor disclaims any liability to Recipient for claims brought by any other entity based on infringement of intellectual property rights or otherwise. As a condition to exercising the rights and licenses granted hereunder, each Recipient hereby assumes sole responsibility to secure any other intellectual property rights needed, if any. For example, if a third party patent license is required to allow Recipient to distribute the Program, it is Recipient's responsibility to acquire that license before distributing the Program.

d) Each Contributor represents that to its knowledge it has sufficient copyright rights in its Contribution, if any, to grant the copyright license set forth in this Agreement.

3. REQUIREMENTS

A Contributor may choose to distribute the Program in object code form under its own license agreement, provided that:

a) it complies with the terms and conditions of this Agreement; and

b) its license agreement:

i) effectively disclaims on behalf of all Contributors all warranties and conditions, express and implied, including warranties or conditions of title and non-infringement, and implied warranties or conditions of merchantability and fitness for a particular purpose;

ii) effectively excludes on behalf of all Contributors all liability for damages, including direct, indirect, special, incidental and consequential damages, such as lost profits;

iii) states that any provisions which differ from this Agreement are offered by that Contributor alone and not by any other party; and

iv) states that source code for the Program is available from such Contributor, and informs licensees how to obtain it in a reasonable manner on or through a medium customarily used for software exchange.

When the Program is made available in source code form:

a) it must be made available under this Agreement; and

b) a copy of this Agreement must be included with each copy of the Program.

Contributors may not remove or alter any copyright notices contained within the Program.

Each Contributor must identify itself as the originator of its Contribution, if any, in a manner that reasonably allows subsequent Recipients to identify the originator of the Contribution.

4. COMMERCIAL DISTRIBUTION

Commercial distributors of software may accept certain responsibilities with respect to end users, business partners and the like. While this license is intended to facilitate the commercial use of the Program, the Contributor who includes the Program in a commercial product offering should do so in a manner which does not create potential liability for other Contributors. Therefore, if a Contributor includes the Program in a commercial product offering, such Contributor ("Commercial Contributor") hereby agrees to defend and indemnify every other Contributor ("Indemnified Contributor") against any losses, damages and costs (collectively "Losses") arising from claims, lawsuits and other legal actions brought by a third party against the Indemnified Contributor to the extent caused by the acts or omissions of such Commercial Contributor in connection with its distribution of the Program in a commercial product offering. The obligations in this section do not apply to any claims or Losses relating to any actual or alleged intellectual property infringement. In order to qualify, an Indemnified Contributor must: a) promptly notify the Commercial Contributor in writing of such claim, and b) allow the Commercial Contributor to control, and cooperate with the Commercial Contributor in, the defense and any related settlement negotiations. The Indemnified Contributor may participate in any such claim at its own expense.

For example, a Contributor might include the Program in a commercial product offering, Product X. That Contributor is then a Commercial Contributor. If that Commercial Contributor then makes performance claims, or offers warranties related to Product X, those performance claims and warranties are such Commercial Contributor's responsibility alone. Under this section, the Commercial Contributor would have to defend claims against the other Contributors related to those performance claims and warranties, and if a court requires any other Contributor to pay any damages as a result, the Commercial Contributor must pay those damages.

5. NO WARRANTY

EXCEPT AS EXPRESSLY SET FORTH IN THIS AGREEMENT, THE PROGRAM IS PROVIDED ON AN "AS IS" BASIS, WITHOUT WARRANTIES OR CONDITIONS OF ANY KIND, EITHER EXPRESS OR IMPLIED INCLUDING, WITHOUT LIMITATION, ANY WARRANTIES OR CONDITIONS OF TITLE, NON-INFRINGEMENT, MERCHANTABILITY OR FITNESS FOR A PARTICULAR PURPOSE. Each Recipient is solely responsible for determining the appropriateness of using and distributing the Program and assumes all risks associated with its exercise of rights under this Agreement , including but not limited to the risks and costs of program errors, compliance with applicable laws, damage to or loss of data, programs or equipment, and unavailability or interruption of operations.

6. DISCLAIMER OF LIABILITY

EXCEPT AS EXPRESSLY SET FORTH IN THIS AGREEMENT, NEITHER RECIPIENT NOR ANY CONTRIBUTORS SHALL HAVE ANY LIABILITY FOR ANY DIRECT, INDIRECT, INCIDENTAL, SPECIAL, EXEMPLARY, OR CONSEQUENTIAL DAMAGES (INCLUDING WITHOUT LIMITATION LOST PROFITS), HOWEVER CAUSED AND ON ANY THEORY OF LIABILITY, WHETHER IN CONTRACT, STRICT LIABILITY, OR TORT (INCLUDING NEGLIGENCE OR OTHERWISE) ARISING IN ANY WAY OUT OF THE USE OR DISTRIBUTION OF THE PROGRAM OR THE EXERCISE OF ANY RIGHTS GRANTED HEREUNDER, EVEN IF ADVISED OF THE POSSIBILITY OF SUCH DAMAGES.

7. GENERAL

If any provision of this Agreement is invalid or unenforceable under applicable law, it shall not affect the validity or enforceability of the remainder of the terms of this Agreement, and without further action by the parties hereto, such provision shall be reformed to the minimum extent necessary to make such provision valid and enforceable.

If Recipient institutes patent litigation against any entity (including a cross-claim or counterclaim in a lawsuit) alleging that the Program itself (excluding combinations of the Program with other software or hardware) infringes such Recipient's patent(s), then such Recipient's rights granted under Section 2(b) shall terminate as of the date such litigation is filed.

All Recipient's rights under this Agreement shall terminate if it fails to comply with any of the material terms or conditions of this Agreement and does not cure such failure in a reasonable period of time after becoming aware of such noncompliance. If all Recipient's rights under this Agreement terminate, Recipient agrees to cease use and distribution of the Program as soon as reasonably practicable. However, Recipient's obligations under this Agreement and any licenses granted by Recipient relating to the Program shall continue and survive.

Everyone is permitted to copy and distribute copies of this Agreement, but in order to avoid inconsistency the Agreement is copyrighted and may only be modified in the following manner. The Agreement Steward reserves the right to publish new versions (including revisions) of this Agreement from time to time. No one other than the Agreement Steward has the right to modify this Agreement. The Eclipse Foundation is the initial Agreement Steward. The Eclipse Foundation may assign the responsibility to serve as the Agreement Steward to a suitable separate entity. Each new version of the Agreement will be given a distinguishing version number. The Program (including Contributions) may always be distributed subject to the version of the Agreement under which it was received. In addition, after a new version of the Agreement is published, Contributor may elect to distribute the Program (including its Contributions) under the new version. Except as expressly stated in Sections 2(a) and 2(b) above, Recipient receives no rights or licenses to the intellectual property of any Contributor under this Agreement, whether expressly, by implication, estoppel or otherwise. All rights in the Program not expressly granted under this Agreement are reserved.

This Agreement is governed by the laws of the State of New York and the intellectual property laws of the United States of America. No party to this Agreement will bring a legal action under this Agreement more than one year after the cause of action arose. Each party waives its rights to a jury trial in any resulting litigation.

** Caffeine -- https://github.com/ben-manes/caffeine -- Copyright 2014 Ben Manes. All Rights Reserved.
** RxJava -- https://github.com/ReactiveX/RxJava -- Copyright (c) 2016-present, RxJava Contributors.


                                 Apache License
                           Version 2.0, January 2004
                        http://www.apache.org/licenses/

   TERMS AND CONDITIONS FOR USE, REPRODUCTION, AND DISTRIBUTION

   1. Definitions.

      "License" shall mean the terms and conditions for use, reproduction,
      and distribution as defined by Sections 1 through 9 of this document.

      "Licensor" shall mean the copyright owner or entity authorized by
      the copyright owner that is granting the License.

      "Legal Entity" shall mean the union of the acting entity and all
      other entities that control, are controlled by, or are under common
      control with that entity. For the purposes of this definition,
      "control" means (i) the power, direct or indirect, to cause the
      direction or management of such entity, whether by contract or
      otherwise, or (ii) ownership of fifty percent (50%) or more of the
      outstanding shares, or (iii) beneficial ownership of such entity.

      "You" (or "Your") shall mean an individual or Legal Entity
      exercising permissions granted by this License.

      "Source" form shall mean the preferred form for making modifications,
      including but not limited to software source code, documentation
      source, and configuration files.

      "Object" form shall mean any form resulting from mechanical
      transformation or translation of a Source form, including but
      not limited to compiled object code, generated documentation,
      and conversions to other media types.

      "Work" shall mean the work of authorship, whether in Source or
      Object form, made available under the License, as indicated by a
      copyright notice that is included in or attached to the work
      (an example is provided in the Appendix below).

      "Derivative Works" shall mean any work, whether in Source or Object
      form, that is based on (or derived from) the Work and for which the
      editorial revisions, annotations, elaborations, or other modifications
      represent, as a whole, an original work of authorship. For the purposes
      of this License, Derivative Works shall not include works that remain
      separable from, or merely link (or bind by name) to the interfaces of,
      the Work and Derivative Works thereof.

      "Contribution" shall mean any work of authorship, including
      the original version of the Work and any modifications or additions
      to that Work or Derivative Works thereof, that is intentionally
      submitted to Licensor for inclusion in the Work by the copyright owner
      or by an individual or Legal Entity authorized to submit on behalf of
      the copyright owner. For the purposes of this definition, "submitted"
      means any form of electronic, verbal, or written communication sent
      to the Licensor or its representatives, including but not limited to
      communication on electronic mailing lists, source code control systems,
      and issue tracking systems that are managed by, or on behalf of, the
      Licensor for the purpose of discussing and improving the Work, but
      excluding communication that is conspicuously marked or otherwise
      designated in writing by the copyright owner as "Not a Contribution."

      "Contributor" shall mean Licensor and any individual or Legal Entity
      on behalf of whom a Contribution has been received by Licensor and
      subsequently incorporated within the Work.

   2. Grant of Copyright License. Subject to the terms and conditions of
      this License, each Contributor hereby grants to You a perpetual,
      worldwide, non-exclusive, no-charge, royalty-free, irrevocable
      copyright license to reproduce, prepare Derivative Works of,
      publicly display, publicly perform, sublicense, and distribute the
      Work and such Derivative Works in Source or Object form.

   3. Grant of Patent License. Subject to the terms and conditions of
      this License, each Contributor hereby grants to You a perpetual,
      worldwide, non-exclusive, no-charge, royalty-free, irrevocable
      (except as stated in this section) patent license to make, have made,
      use, offer to sell, sell, import, and otherwise transfer the Work,
      where such license applies only to those patent claims licensable
      by such Contributor that are necessarily infringed by their
      Contribution(s) alone or by combination of their Contribution(s)
      with the Work to which such Contribution(s) was submitted. If You
      institute patent litigation against any entity (including a
      cross-claim or counterclaim in a lawsuit) alleging that the Work
      or a Contribution incorporated within the Work constitutes direct
      or contributory patent infringement, then any patent licenses
      granted to You under this License for that Work shall terminate
      as of the date such litigation is filed.

   4. Redistribution. You may reproduce and distribute copies of the
      Work or Derivative Works thereof in any medium, with or without
      modifications, and in Source or Object form, provided that You
      meet the following conditions:

      (a) You must give any other recipients of the Work or
          Derivative Works a copy of this License; and

      (b) You must cause any modified files to carry prominent notices
          stating that You changed the files; and

      (c) You must retain, in the Source form of any Derivative Works
          that You distribute, all copyright, patent, trademark, and
          attribution notices from the Source form of the Work,
          excluding those notices that do not pertain to any part of
          the Derivative Works; and

      (d) If the Work includes a "NOTICE" text file as part of its
          distribution, then any Derivative Works that You distribute must
          include a readable copy of the attribution notices contained
          within such NOTICE file, excluding those notices that do not
          pertain to any part of the Derivative Works, in at least one
          of the following places: within a NOTICE text file distributed
          as part of the Derivative Works; within the Source form or
          documentation, if provided along with the Derivative Works; or,
          within a display generated by the Derivative Works, if and
          wherever such third-party notices normally appear. The contents
          of the NOTICE file are for informational purposes only and
          do not modify the License. You may add Your own attribution
          notices within Derivative Works that You distribute, alongside
          or as an addendum to the NOTICE text from the Work, provided
          that such additional attribution notices cannot be construed
          as modifying the License.

      You may add Your own copyright statement to Your modifications and
      may provide additional or different license terms and conditions
      for use, reproduction, or distribution of Your modifications, or
      for any such Derivative Works as a whole, provided Your use,
      reproduction, and distribution of the Work otherwise complies with
      the conditions stated in this License.

   5. Submission of Contributions. Unless You explicitly state otherwise,
      any Contribution intentionally submitted for inclusion in the Work
      by You to the Licensor shall be under the terms and conditions of
      this License, without any additional terms or conditions.
      Notwithstanding the above, nothing herein shall supersede or modify
      the terms of any separate license agreement you may have executed
      with Licensor regarding such Contributions.

   6. Trademarks. This License does not grant permission to use the trade
      names, trademarks, service marks, or product names of the Licensor,
      except as required for reasonable and customary use in describing the
      origin of the Work and reproducing the content of the NOTICE file.

   7. Disclaimer of Warranty. Unless required by applicable law or
      agreed to in writing, Licensor provides the Work (and each
      Contributor provides its Contributions) on an "AS IS" BASIS,
      WITHOUT WARRANTIES OR CONDITIONS OF ANY KIND, either express or
      implied, including, without limitation, any warranties or conditions
      of TITLE, NON-INFRINGEMENT, MERCHANTABILITY, or FITNESS FOR A
      PARTICULAR PURPOSE. You are solely responsible for determining the
      appropriateness of using or redistributing the Work and assume any
      risks associated with Your exercise of permissions under this License.

   8. Limitation of Liability. In no event and under no legal theory,
      whether in tort (including negligence), contract, or otherwise,
      unless required by applicable law (such as deliberate and grossly
      negligent acts) or agreed to in writing, shall any Contributor be
      liable to You for damages, including any direct, indirect, special,
      incidental, or consequential damages of any character arising as a
      result of this License or out of the use or inability to use the
      Work (including but not limited to damages for loss of goodwill,
      work stoppage, computer failure or malfunction, or any and all
      other commercial damages or losses), even if such Contributor
      has been advised of the possibility of such damages.

   9. Accepting Warranty or Additional Liability. While redistributing
      the Work or Derivative Works thereof, You may choose to offer,
      and charge a fee for, acceptance of support, warranty, indemnity,
      or other liability obligations and/or rights consistent with this
      License. However, in accepting such obligations, You may act only
      on Your own behalf and on Your sole responsibility, not on behalf
      of any other Contributor, and only if You agree to indemnify,
      defend, and hold each Contributor harmless for any liability
      incurred by, or claims asserted against, such Contributor by reason
      of your accepting any such warranty or additional liability.

   END OF TERMS AND CONDITIONS

   APPENDIX: How to apply the Apache License to your work.

      To apply the Apache License to your work, attach the following
      boilerplate notice, with the fields enclosed by brackets "[]"
      replaced with your own identifying information. (Don't include
      the brackets!)  The text should be enclosed in the appropriate
      comment syntax for the file format. We also recommend that a
      file or class name and description of purpose be included on the
      same "printed page" as the copyright notice for easier
      identification within third-party archives.

   Copyright [yyyy] [name of copyright owner]

   Licensed under the Apache License, Version 2.0 (the "License");
   you may not use this file except in compliance with the License.
   You may obtain a copy of the License at

       http://www.apache.org/licenses/LICENSE-2.0

   Unless required by applicable law or agreed to in writing, software
   distributed under the License is distributed on an "AS IS" BASIS,
   WITHOUT WARRANTIES OR CONDITIONS OF ANY KIND, either express or implied.
   See the License for the specific language governing permissions and
   limitations under the License.

** Mockito -- https://github.com/mockito/mockito -- Copyright (c) 2007 Mockito contributors

The MIT License

Copyright (c) 2007 Mockito contributors

Permission is hereby granted, free of charge, to any person obtaining a copy
of this software and associated documentation files (the "Software"), to deal
in the Software without restriction, including without limitation the rights
to use, copy, modify, merge, publish, distribute, sublicense, and/or sell
copies of the Software, and to permit persons to whom the Software is
furnished to do so, subject to the following conditions:

The above copyright notice and this permission notice shall be included in
all copies or substantial portions of the Software.

THE SOFTWARE IS PROVIDED "AS IS", WITHOUT WARRANTY OF ANY KIND, EXPRESS OR
IMPLIED, INCLUDING BUT NOT LIMITED TO THE WARRANTIES OF MERCHANTABILITY,
FITNESS FOR A PARTICULAR PURPOSE AND NONINFRINGEMENT. IN NO EVENT SHALL THE
AUTHORS OR COPYRIGHT HOLDERS BE LIABLE FOR ANY CLAIM, DAMAGES OR OTHER
LIABILITY, WHETHER IN AN ACTION OF CONTRACT, TORT OR OTHERWISE, ARISING FROM,
OUT OF OR IN CONNECTION WITH THE SOFTWARE OR THE USE OR OTHER DEALINGS IN
THE SOFTWARE.<|MERGE_RESOLUTION|>--- conflicted
+++ resolved
@@ -1,10 +1,7 @@
 The Amazon AWS Java NIO SPI for S3 Product includes the following third-party software/licensing:
 
 ** Junit 5.x -- https://junit.org/junit5/
-<<<<<<< HEAD
-=======
 ** AssertJ 3.x -- https://assertj.github.io/
->>>>>>> cac792dc
 ** Logback Classic 1.2.x -- https://logback.qos.ch/ -- Copyright © 2021 QOS.ch
 ** Logback Core 1.2.x -- https://logback.qos.ch/ -- Copyright © 2021 QOS.ch
 ** System Lambda 1.2.x -- https://github.com/stefanbirkner/system-lambda -- Copyright © 2017 Stefan Birkner
