--- conflicted
+++ resolved
@@ -1,9 +1,5 @@
 The Amazon AWS Java NIO SPI for S3 Product includes the following third-party software/licensing:
 
-<<<<<<< HEAD
-** Junit 5.x -- https://junit.org/junit5/
-** AssertJ 3.x -- https://assertj.github.io/
-=======
 ** Junit 5.x -- https://github.com/junit-team/junit5/ -- Copyright 2015-2021 the original author or authors.
 
 Eclipse Public License - v 2.0
@@ -96,10 +92,8 @@
 
 You may add additional accurate notices of copyright ownership.
 
->>>>>>> e9c30ff9
 ** Logback Classic 1.2.x -- https://logback.qos.ch/ -- Copyright © 2021 QOS.ch
 ** Logback Core 1.2.x -- https://logback.qos.ch/ -- Copyright © 2021 QOS.ch
-** System Lambda 1.2.x -- https://github.com/stefanbirkner/system-lambda -- Copyright © 2017 Stefan Birkner
 
 Eclipse Public License - v 1.0
 
