/*
 * Copyright Amazon.com, Inc. or its affiliates. All Rights Reserved.
 * SPDX-License-Identifier: Apache-2.0
 */

package software.amazon.nio.spi.s3;

import static com.github.stefanbirkner.systemlambda.SystemLambda.restoreSystemProperties;
import java.net.URI;
import java.util.HashMap;
import java.util.Map;
import static org.junit.jupiter.api.Assertions.assertEquals;
import static org.junit.jupiter.api.Assertions.assertNotNull;
import static org.junit.jupiter.api.Assertions.assertNull;
import org.junit.jupiter.api.BeforeEach;
import org.junit.jupiter.api.Test;
import org.junit.jupiter.api.extension.ExtendWith;
import org.mockito.junit.jupiter.MockitoExtension;

import software.amazon.awssdk.services.s3.S3AsyncClient;
import software.amazon.nio.spi.s3.config.S3NioSpiConfiguration;
import static software.amazon.nio.spi.s3.config.S3NioSpiConfiguration.AWS_REGION_PROPERTY;

@ExtendWith(MockitoExtension.class)
public class S3FileSystemEndpointTest {

    final private FakeAsyncS3ClientBuilder BUILDER = new FakeAsyncS3ClientBuilder();
    final private Map<String, String> CONFIG = new HashMap<>();

    {
        CONFIG.put(AWS_REGION_PROPERTY, "us-east-1");
    }

    S3FileSystemProvider provider;

    @BeforeEach
    public void init() {
        provider = new S3FileSystemProvider();
    }

    @Test
    public void clientWithProvidedEndpoint() throws Exception {
        final String URI1 = "s3://endpoint2.io:8080/bucket/resource";

        //
        // For non AWS S3 buckets, backet's region is not discovered runtime and
        // it must be provided in the AWS profile
        //
        S3FileSystem fs = new S3FileSystem(URI.create(URI1), provider, new S3NioSpiConfiguration(CONFIG));
        fs.clientProvider.asyncClientBuilder = BUILDER;

        S3AsyncClient client = fs.client();
<<<<<<< HEAD
        assertEquals(URI.create("https://endpoint1.io"), BUILDER.endpointOverride);
        assertNull(BUILDER.credentialsProvider);

        fs = new S3FileSystem(URI.create(URI2), provider);
        fs.clientProvider.asyncClientBuilder = BUILDER;

        fs.client();
=======
>>>>>>> 979c0674
        assertEquals(URI.create("https://endpoint2.io:8080"), BUILDER.endpointOverride);
        assertNull(BUILDER.credentialsProvider);
    }

    @Test
    public void clientWithProvidedEndpointAndCredentials() throws Exception {
        final String URI1 = "s3://key2:secret2@endpoint2.io:8080/bucket/resource";

        //
        // For non AWS S3 buckets, backet's region is not discovered runtime
        // and it must be provided in the AWS profile
        //
        S3FileSystem fs = new S3FileSystem(URI.create(URI1), provider, new S3NioSpiConfiguration(CONFIG));
        fs.clientProvider.asyncClientBuilder = BUILDER;

        fs.client();
        assertEquals(URI.create("https://endpoint2.io:8080"), BUILDER.endpointOverride);
        assertNotNull(BUILDER.credentialsProvider);
        assertEquals("key2", BUILDER.credentialsProvider.resolveCredentials().accessKeyId());
        assertEquals("secret2", BUILDER.credentialsProvider.resolveCredentials().secretAccessKey());
    }

}<|MERGE_RESOLUTION|>--- conflicted
+++ resolved
@@ -50,16 +50,6 @@
         fs.clientProvider.asyncClientBuilder = BUILDER;
 
         S3AsyncClient client = fs.client();
-<<<<<<< HEAD
-        assertEquals(URI.create("https://endpoint1.io"), BUILDER.endpointOverride);
-        assertNull(BUILDER.credentialsProvider);
-
-        fs = new S3FileSystem(URI.create(URI2), provider);
-        fs.clientProvider.asyncClientBuilder = BUILDER;
-
-        fs.client();
-=======
->>>>>>> 979c0674
         assertEquals(URI.create("https://endpoint2.io:8080"), BUILDER.endpointOverride);
         assertNull(BUILDER.credentialsProvider);
     }
