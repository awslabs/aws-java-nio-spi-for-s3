/*
 * Copyright Amazon.com, Inc. or its affiliates. All Rights Reserved.
 * SPDX-License-Identifier: Apache-2.0
 */

package software.amazon.nio.spi.s3;

<<<<<<< HEAD
import software.amazon.awssdk.awscore.exception.AwsErrorDetails;
import software.amazon.awssdk.http.SdkHttpResponse;
import software.amazon.awssdk.regions.Region;
=======
import static com.github.stefanbirkner.systemlambda.SystemLambda.restoreSystemProperties;
import static org.junit.jupiter.api.Assertions.*;
import org.junit.jupiter.api.BeforeEach;
import org.junit.jupiter.api.Test;
import org.junit.jupiter.api.extension.ExtendWith;
import org.mockito.Mock;
import org.mockito.junit.jupiter.MockitoExtension;
>>>>>>> b115b67b
import software.amazon.awssdk.services.s3.S3AsyncClient;
import software.amazon.awssdk.services.s3.S3Client;

<<<<<<< HEAD
import java.util.NoSuchElementException;
import java.util.function.Consumer;
import static org.junit.jupiter.api.Assertions.*;
import org.junit.jupiter.api.BeforeEach;
import org.junit.jupiter.api.Test;
import org.junit.jupiter.api.extension.ExtendWith;
import org.mockito.InOrder;
import org.mockito.Mock;

import static org.mockito.Mockito.*;
import org.mockito.Spy;
import org.mockito.junit.jupiter.MockitoExtension;

@ExtendWith(MockitoExtension.class)
@SuppressWarnings("unchecked")
public class S3ClientStoreTest {
=======
@ExtendWith(MockitoExtension.class)
@SuppressWarnings("unchecked")
@Deprecated
public class S3ClientStoreTest {

>>>>>>> b115b67b
    S3ClientStore instance;

    @Mock
    S3Client mockClient; //client used to determine bucket location

<<<<<<< HEAD
    @Spy
    final S3ClientStore spyInstance = S3FileSystemProvider.getClientStore();  // TODO: move to S3FileSystemProvider

    @BeforeEach
    public void setUp() throws Exception {
        instance = new S3ClientStore();
=======
    @BeforeEach
    public void setUp() throws Exception {
        instance = S3ClientStore.getInstance();
    }

    @Test
    public void testGetInstanceReturnsSingleton() {
        assertSame(S3ClientStore.getInstance(), instance);
>>>>>>> b115b67b
    }

    @Test
    public void testGetClientForNullBucketName() {
        assertEquals(instance.provider.universalClient(), instance.getClientForBucketName(null));
    }

    @Test
    public void testGetAsyncClientForNullBucketName() {
        assertEquals(instance.provider.universalClient(true), instance.getAsyncClientForBucketName(null));
    }

    @Test
    public void testGetClientForEmptyBucketName() {
        assertEquals(instance.provider.universalClient(), instance.getClientForBucketName(""));
        assertEquals(instance.provider.universalClient(), instance.getClientForBucketName(" "));
    }

    @Test
    public void testGetAsyncClientForEmptyBucketName() {
        assertEquals(instance.provider.universalClient(true), instance.getAsyncClientForBucketName(""));
        assertEquals(instance.provider.universalClient(true), instance.getAsyncClientForBucketName(" "));
    }

    @Test
    public void testCaching() throws Exception {
        instance.provider = new S3ClientProvider() {
            @Override
            protected S3Client generateClient(String bucketName) {
                return S3Client.create();
            }
        };

        restoreSystemProperties(() -> {
            System.setProperty("aws.region", "us-east-1");
            final S3Client client1 = instance.getClientForBucketName("test-bucket1");
            assertSame(client1, instance.getClientForBucketName("test-bucket1"));
            assertNotSame(client1, instance.getClientForBucketName("test-bucket2"));
        });
    }

    @Test
    public void testAsyncCaching() throws Exception {
        instance.provider = new S3ClientProvider() {
            @Override
            protected S3AsyncClient generateAsyncClient(String bucketName) {
                return S3AsyncClient.create();
            }
        };

        restoreSystemProperties(() -> {
            System.setProperty("aws.region", "us-east-1");
            final S3AsyncClient client1 = instance.getAsyncClientForBucketName("test-bucket1");
            assertSame(client1, instance.getAsyncClientForBucketName("test-bucket1"));
            assertNotSame(client1, instance.getAsyncClientForBucketName("test-bucket2"));
        });
    }

<<<<<<< HEAD
    @Test
    public void testGenerateClientWith403Response() {
        // when you get a forbidden response from getBucketLocation
        when(mockClient.getBucketLocation(any(Consumer.class))).thenThrow(
                S3Exception.builder().statusCode(403).build()
        );
        // you should fall back to a head bucket attempt
        when(mockClient.headBucket(any(Consumer.class)))
                .thenReturn((HeadBucketResponse) HeadBucketResponse.builder()
                        .sdkHttpResponse(SdkHttpResponse.builder()
                                .putHeader("x-amz-bucket-region", "us-west-2")
                                .build())
                        .build());

        // which should get you a client
        final S3Client s3Client = instance.generateClient("test-bucket", mockClient);
        assertNotNull(s3Client);

        final InOrder inOrder = inOrder(mockClient);
        inOrder.verify(mockClient).getBucketLocation(any(Consumer.class));
        inOrder.verify(mockClient).headBucket(any(Consumer.class));
        inOrder.verifyNoMoreInteractions();
    }

    @Test
    public void testGenerateAsyncClientWith403Response() {
        // when you get a forbidden response from getBucketLocation
        when(mockClient.getBucketLocation(any(Consumer.class))).thenThrow(
                S3Exception.builder().statusCode(403).build()
        );
        // you should fall back to a head bucket attempt
        when(mockClient.headBucket(any(Consumer.class)))
                .thenReturn((HeadBucketResponse) HeadBucketResponse.builder()
                        .sdkHttpResponse(SdkHttpResponse.builder()
                                .putHeader("x-amz-bucket-region", "us-west-2")
                                .build())
                        .build());

        // which should get you a client
        final S3AsyncClient s3Client = instance.generateAsyncClient("test-bucket", mockClient);
        assertNotNull(s3Client);

        final InOrder inOrder = inOrder(mockClient);
        inOrder.verify(mockClient).getBucketLocation(any(Consumer.class));
        inOrder.verify(mockClient).headBucket(any(Consumer.class));
        inOrder.verifyNoMoreInteractions();
    }

    @Test
    public void testGenerateAsyncClientWith403Then301Responses(){
        // when you get a forbidden response from getBucketLocation
        when(mockClient.getBucketLocation(any(Consumer.class))).thenThrow(
                S3Exception.builder().statusCode(403).build()
        );
        // and you get a 301 response on headBucket
        when(mockClient.headBucket(any(Consumer.class))).thenThrow(
                S3Exception.builder()
                        .statusCode(301)
                        .awsErrorDetails(AwsErrorDetails.builder()
                                .sdkHttpResponse(SdkHttpResponse.builder()
                                        .putHeader("x-amz-bucket-region", "us-west-2")
                                        .build())
                                .build())
                        .build()
        );

        // then you should be able to get a client as long as the error response header contains the region
        final S3AsyncClient s3Client = instance.generateAsyncClient("test-bucket", mockClient);
        assertNotNull(s3Client);

        final InOrder inOrder = inOrder(mockClient);
        inOrder.verify(mockClient).getBucketLocation(any(Consumer.class));
        inOrder.verify(mockClient).headBucket(any(Consumer.class));
        inOrder.verifyNoMoreInteractions();
    }

    @Test
    public void testGenerateClientWith403Then301ResponsesNoHeader(){
        // when you get a forbidden response from getBucketLocation
        when(mockClient.getBucketLocation(any(Consumer.class))).thenThrow(
                S3Exception.builder().statusCode(403).build()
        );
        // and you get a 301 response on headBucket but no header for region
        when(mockClient.headBucket(any(Consumer.class))).thenThrow(
                S3Exception.builder()
                        .statusCode(301)
                        .awsErrorDetails(AwsErrorDetails.builder()
                                .sdkHttpResponse(SdkHttpResponse.builder()
                                        .build())
                                .build())
                        .build()
        );

        // then you should get a NoSuchElement exception when you try to get the header
        try {
            instance.generateClient("test-bucket", mockClient);
        } catch (Exception e) {
            assertEquals(NoSuchElementException.class, e.getClass());
        }

        final InOrder inOrder = inOrder(mockClient);
        inOrder.verify(mockClient).getBucketLocation(any(Consumer.class));
        inOrder.verify(mockClient).headBucket(any(Consumer.class));
        inOrder.verifyNoMoreInteractions();
    }


    @Test
    public void testGenerateAsyncClientWith403Then301ResponsesNoHeader(){
        // when you get a forbidden response from getBucketLocation
        when(mockClient.getBucketLocation(any(Consumer.class))).thenThrow(
                S3Exception.builder().statusCode(403).build()
        );
        // and you get a 301 response on headBucket but no header for region
        when(mockClient.headBucket(any(Consumer.class))).thenThrow(
                S3Exception.builder()
                        .statusCode(301)
                        .awsErrorDetails(AwsErrorDetails.builder()
                                .sdkHttpResponse(SdkHttpResponse.builder()
                                        .build())
                                .build())
                        .build()
        );

        // then you should get a NoSuchElement exception when you try to get the header
        try {
            instance.generateAsyncClient("test-bucket", mockClient);
        } catch (Exception e) {
            assertEquals(NoSuchElementException.class, e.getClass());
        }

        final InOrder inOrder = inOrder(mockClient);
        inOrder.verify(mockClient).getBucketLocation(any(Consumer.class));
        inOrder.verify(mockClient).headBucket(any(Consumer.class));
        inOrder.verifyNoMoreInteractions();
    }

    @Test
    // TODO: move to S3FileSystemProvider
    public void testCaching() {
        S3Client client = S3Client.builder().region(Region.US_EAST_1).build();
        doReturn(client).when(spyInstance).generateClient("test-bucket");

        final S3Client client1 = spyInstance.getClientForBucketName("test-bucket");
        verify(spyInstance).generateClient("test-bucket");
        assertSame(client1, client);

        S3Client differentClient = S3Client.builder().region(Region.US_EAST_1).build();
        assertNotSame(client, differentClient);

        lenient().doReturn(differentClient).when(spyInstance).generateClient("test-bucket");
        final S3Client client2 = spyInstance.getClientForBucketName("test-bucket");
        // same instance because second is cached.
        assertSame(client1, client2);
        assertSame(client2, client);
        assertNotSame(client2, differentClient);
    }

    @Test
    public void testAsyncCaching() {
        S3AsyncClient client = S3AsyncClient.builder().region(Region.US_EAST_1).build();
        doReturn(client).when(spyInstance).generateAsyncClient("test-bucket");

        final S3AsyncClient client1 = spyInstance.getAsyncClientForBucketName("test-bucket");
        verify(spyInstance).generateAsyncClient("test-bucket");
        assertSame(client1, client);

        S3AsyncClient differentClient = S3AsyncClient.builder().region(Region.US_EAST_1).build();
        assertNotSame(client, differentClient);

        lenient().doReturn(differentClient).when(spyInstance).generateAsyncClient("test-bucket");
        final S3AsyncClient client2 = spyInstance.getAsyncClientForBucketName("test-bucket");
        // same instance because second is cached.
        assertSame(client1, client2);
        assertSame(client2, client);
        assertNotSame(client2, differentClient);
    }
=======
>>>>>>> b115b67b
}
<|MERGE_RESOLUTION|>--- conflicted
+++ resolved
@@ -5,11 +5,6 @@
 
 package software.amazon.nio.spi.s3;
 
-<<<<<<< HEAD
-import software.amazon.awssdk.awscore.exception.AwsErrorDetails;
-import software.amazon.awssdk.http.SdkHttpResponse;
-import software.amazon.awssdk.regions.Region;
-=======
 import static com.github.stefanbirkner.systemlambda.SystemLambda.restoreSystemProperties;
 import static org.junit.jupiter.api.Assertions.*;
 import org.junit.jupiter.api.BeforeEach;
@@ -17,47 +12,19 @@
 import org.junit.jupiter.api.extension.ExtendWith;
 import org.mockito.Mock;
 import org.mockito.junit.jupiter.MockitoExtension;
->>>>>>> b115b67b
 import software.amazon.awssdk.services.s3.S3AsyncClient;
 import software.amazon.awssdk.services.s3.S3Client;
 
-<<<<<<< HEAD
-import java.util.NoSuchElementException;
-import java.util.function.Consumer;
-import static org.junit.jupiter.api.Assertions.*;
-import org.junit.jupiter.api.BeforeEach;
-import org.junit.jupiter.api.Test;
-import org.junit.jupiter.api.extension.ExtendWith;
-import org.mockito.InOrder;
-import org.mockito.Mock;
-
-import static org.mockito.Mockito.*;
-import org.mockito.Spy;
-import org.mockito.junit.jupiter.MockitoExtension;
-
-@ExtendWith(MockitoExtension.class)
-@SuppressWarnings("unchecked")
-public class S3ClientStoreTest {
-=======
 @ExtendWith(MockitoExtension.class)
 @SuppressWarnings("unchecked")
 @Deprecated
 public class S3ClientStoreTest {
 
->>>>>>> b115b67b
     S3ClientStore instance;
 
     @Mock
     S3Client mockClient; //client used to determine bucket location
 
-<<<<<<< HEAD
-    @Spy
-    final S3ClientStore spyInstance = S3FileSystemProvider.getClientStore();  // TODO: move to S3FileSystemProvider
-
-    @BeforeEach
-    public void setUp() throws Exception {
-        instance = new S3ClientStore();
-=======
     @BeforeEach
     public void setUp() throws Exception {
         instance = S3ClientStore.getInstance();
@@ -66,7 +33,6 @@
     @Test
     public void testGetInstanceReturnsSingleton() {
         assertSame(S3ClientStore.getInstance(), instance);
->>>>>>> b115b67b
     }
 
     @Test
@@ -125,184 +91,4 @@
         });
     }
 
-<<<<<<< HEAD
-    @Test
-    public void testGenerateClientWith403Response() {
-        // when you get a forbidden response from getBucketLocation
-        when(mockClient.getBucketLocation(any(Consumer.class))).thenThrow(
-                S3Exception.builder().statusCode(403).build()
-        );
-        // you should fall back to a head bucket attempt
-        when(mockClient.headBucket(any(Consumer.class)))
-                .thenReturn((HeadBucketResponse) HeadBucketResponse.builder()
-                        .sdkHttpResponse(SdkHttpResponse.builder()
-                                .putHeader("x-amz-bucket-region", "us-west-2")
-                                .build())
-                        .build());
-
-        // which should get you a client
-        final S3Client s3Client = instance.generateClient("test-bucket", mockClient);
-        assertNotNull(s3Client);
-
-        final InOrder inOrder = inOrder(mockClient);
-        inOrder.verify(mockClient).getBucketLocation(any(Consumer.class));
-        inOrder.verify(mockClient).headBucket(any(Consumer.class));
-        inOrder.verifyNoMoreInteractions();
-    }
-
-    @Test
-    public void testGenerateAsyncClientWith403Response() {
-        // when you get a forbidden response from getBucketLocation
-        when(mockClient.getBucketLocation(any(Consumer.class))).thenThrow(
-                S3Exception.builder().statusCode(403).build()
-        );
-        // you should fall back to a head bucket attempt
-        when(mockClient.headBucket(any(Consumer.class)))
-                .thenReturn((HeadBucketResponse) HeadBucketResponse.builder()
-                        .sdkHttpResponse(SdkHttpResponse.builder()
-                                .putHeader("x-amz-bucket-region", "us-west-2")
-                                .build())
-                        .build());
-
-        // which should get you a client
-        final S3AsyncClient s3Client = instance.generateAsyncClient("test-bucket", mockClient);
-        assertNotNull(s3Client);
-
-        final InOrder inOrder = inOrder(mockClient);
-        inOrder.verify(mockClient).getBucketLocation(any(Consumer.class));
-        inOrder.verify(mockClient).headBucket(any(Consumer.class));
-        inOrder.verifyNoMoreInteractions();
-    }
-
-    @Test
-    public void testGenerateAsyncClientWith403Then301Responses(){
-        // when you get a forbidden response from getBucketLocation
-        when(mockClient.getBucketLocation(any(Consumer.class))).thenThrow(
-                S3Exception.builder().statusCode(403).build()
-        );
-        // and you get a 301 response on headBucket
-        when(mockClient.headBucket(any(Consumer.class))).thenThrow(
-                S3Exception.builder()
-                        .statusCode(301)
-                        .awsErrorDetails(AwsErrorDetails.builder()
-                                .sdkHttpResponse(SdkHttpResponse.builder()
-                                        .putHeader("x-amz-bucket-region", "us-west-2")
-                                        .build())
-                                .build())
-                        .build()
-        );
-
-        // then you should be able to get a client as long as the error response header contains the region
-        final S3AsyncClient s3Client = instance.generateAsyncClient("test-bucket", mockClient);
-        assertNotNull(s3Client);
-
-        final InOrder inOrder = inOrder(mockClient);
-        inOrder.verify(mockClient).getBucketLocation(any(Consumer.class));
-        inOrder.verify(mockClient).headBucket(any(Consumer.class));
-        inOrder.verifyNoMoreInteractions();
-    }
-
-    @Test
-    public void testGenerateClientWith403Then301ResponsesNoHeader(){
-        // when you get a forbidden response from getBucketLocation
-        when(mockClient.getBucketLocation(any(Consumer.class))).thenThrow(
-                S3Exception.builder().statusCode(403).build()
-        );
-        // and you get a 301 response on headBucket but no header for region
-        when(mockClient.headBucket(any(Consumer.class))).thenThrow(
-                S3Exception.builder()
-                        .statusCode(301)
-                        .awsErrorDetails(AwsErrorDetails.builder()
-                                .sdkHttpResponse(SdkHttpResponse.builder()
-                                        .build())
-                                .build())
-                        .build()
-        );
-
-        // then you should get a NoSuchElement exception when you try to get the header
-        try {
-            instance.generateClient("test-bucket", mockClient);
-        } catch (Exception e) {
-            assertEquals(NoSuchElementException.class, e.getClass());
-        }
-
-        final InOrder inOrder = inOrder(mockClient);
-        inOrder.verify(mockClient).getBucketLocation(any(Consumer.class));
-        inOrder.verify(mockClient).headBucket(any(Consumer.class));
-        inOrder.verifyNoMoreInteractions();
-    }
-
-
-    @Test
-    public void testGenerateAsyncClientWith403Then301ResponsesNoHeader(){
-        // when you get a forbidden response from getBucketLocation
-        when(mockClient.getBucketLocation(any(Consumer.class))).thenThrow(
-                S3Exception.builder().statusCode(403).build()
-        );
-        // and you get a 301 response on headBucket but no header for region
-        when(mockClient.headBucket(any(Consumer.class))).thenThrow(
-                S3Exception.builder()
-                        .statusCode(301)
-                        .awsErrorDetails(AwsErrorDetails.builder()
-                                .sdkHttpResponse(SdkHttpResponse.builder()
-                                        .build())
-                                .build())
-                        .build()
-        );
-
-        // then you should get a NoSuchElement exception when you try to get the header
-        try {
-            instance.generateAsyncClient("test-bucket", mockClient);
-        } catch (Exception e) {
-            assertEquals(NoSuchElementException.class, e.getClass());
-        }
-
-        final InOrder inOrder = inOrder(mockClient);
-        inOrder.verify(mockClient).getBucketLocation(any(Consumer.class));
-        inOrder.verify(mockClient).headBucket(any(Consumer.class));
-        inOrder.verifyNoMoreInteractions();
-    }
-
-    @Test
-    // TODO: move to S3FileSystemProvider
-    public void testCaching() {
-        S3Client client = S3Client.builder().region(Region.US_EAST_1).build();
-        doReturn(client).when(spyInstance).generateClient("test-bucket");
-
-        final S3Client client1 = spyInstance.getClientForBucketName("test-bucket");
-        verify(spyInstance).generateClient("test-bucket");
-        assertSame(client1, client);
-
-        S3Client differentClient = S3Client.builder().region(Region.US_EAST_1).build();
-        assertNotSame(client, differentClient);
-
-        lenient().doReturn(differentClient).when(spyInstance).generateClient("test-bucket");
-        final S3Client client2 = spyInstance.getClientForBucketName("test-bucket");
-        // same instance because second is cached.
-        assertSame(client1, client2);
-        assertSame(client2, client);
-        assertNotSame(client2, differentClient);
-    }
-
-    @Test
-    public void testAsyncCaching() {
-        S3AsyncClient client = S3AsyncClient.builder().region(Region.US_EAST_1).build();
-        doReturn(client).when(spyInstance).generateAsyncClient("test-bucket");
-
-        final S3AsyncClient client1 = spyInstance.getAsyncClientForBucketName("test-bucket");
-        verify(spyInstance).generateAsyncClient("test-bucket");
-        assertSame(client1, client);
-
-        S3AsyncClient differentClient = S3AsyncClient.builder().region(Region.US_EAST_1).build();
-        assertNotSame(client, differentClient);
-
-        lenient().doReturn(differentClient).when(spyInstance).generateAsyncClient("test-bucket");
-        final S3AsyncClient client2 = spyInstance.getAsyncClientForBucketName("test-bucket");
-        // same instance because second is cached.
-        assertSame(client1, client2);
-        assertSame(client2, client);
-        assertNotSame(client2, differentClient);
-    }
-=======
->>>>>>> b115b67b
 }
