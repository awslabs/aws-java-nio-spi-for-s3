/*
 * Copyright Amazon.com, Inc. or its affiliates. All Rights Reserved.
 * SPDX-License-Identifier: Apache-2.0
 */

package software.amazon.nio.spi.s3;

import java.io.IOException;
import org.junit.jupiter.api.BeforeEach;
import org.junit.jupiter.api.Test;
import org.junit.jupiter.api.extension.ExtendWith;
import org.mockito.ArgumentCaptor;
import org.mockito.Mock;
import org.mockito.junit.jupiter.MockitoExtension;
import software.amazon.awssdk.core.async.AsyncRequestBody;
import software.amazon.awssdk.http.SdkHttpResponse;
import software.amazon.awssdk.services.s3.model.CopyObjectRequest;
import software.amazon.awssdk.services.s3.model.CopyObjectResponse;
import software.amazon.awssdk.services.s3.model.DeleteObjectsRequest;
import software.amazon.awssdk.services.s3.model.DeleteObjectsResponse;
import software.amazon.awssdk.services.s3.model.HeadObjectRequest;
import software.amazon.awssdk.services.s3.model.HeadObjectResponse;
import software.amazon.awssdk.services.s3.model.ListObjectsV2Request;
import software.amazon.awssdk.services.s3.model.ListObjectsV2Response;
import software.amazon.awssdk.services.s3.model.PutObjectRequest;
import software.amazon.awssdk.services.s3.model.PutObjectResponse;
import software.amazon.awssdk.services.s3.model.S3Object;
import software.amazon.awssdk.services.s3.paginators.ListObjectsV2Publisher;

import java.net.URI;
import java.nio.channels.SeekableByteChannel;
import java.nio.file.AccessDeniedException;
import java.nio.file.AccessMode;
import java.nio.file.DirectoryStream;
import java.nio.file.FileAlreadyExistsException;
import java.nio.file.FileSystem;
import java.nio.file.FileSystemAlreadyExistsException;
import java.nio.file.FileSystemNotFoundException;
import java.nio.file.FileSystems;
import java.nio.file.NoSuchFileException;
import java.nio.file.Path;
import java.nio.file.Paths;
import java.nio.file.StandardCopyOption;
import java.nio.file.StandardOpenOption;
import java.nio.file.attribute.BasicFileAttributeView;
import java.nio.file.attribute.BasicFileAttributes;
import java.nio.file.attribute.FileAttributeView;
import java.nio.file.attribute.FileTime;
import java.time.Instant;
import java.util.Collections;
import java.util.HashMap;
import java.util.Iterator;
import java.util.List;
import java.util.Map;
import java.util.concurrent.CompletableFuture;
import java.util.concurrent.ExecutionException;
import java.util.concurrent.atomic.AtomicInteger;
import java.util.function.Consumer;
import java.util.stream.Collectors;
import org.junit.jupiter.api.AfterEach;

import static org.junit.jupiter.api.Assertions.*;
import org.junit.jupiter.api.Disabled;
import static org.mockito.ArgumentMatchers.any;
import static org.mockito.Mockito.lenient;
import static org.mockito.Mockito.times;
import static org.mockito.Mockito.verify;
import static org.mockito.Mockito.when;
import software.amazon.awssdk.services.s3.S3AsyncClient;
import static software.amazon.nio.spi.s3.config.S3NioSpiConfiguration.AWS_REGION_PROPERTY;

@SuppressWarnings("unchecked")
@ExtendWith(MockitoExtension.class)
public class S3FileSystemProviderTest {

    S3FileSystemProvider provider;
    S3FileSystem fs;
    String pathUri = "s3://foo/baa";
    @Mock
    S3AsyncClient mockClient;

    @BeforeEach
    public void init() {
        provider = new S3FileSystemProvider();
        lenient().when(mockClient.headObject(any(Consumer.class))).thenReturn(
                CompletableFuture.supplyAsync(() -> HeadObjectResponse.builder().contentLength(100L).build()));
        fs = provider.newFileSystem(URI.create(pathUri));
<<<<<<< HEAD
        fs.clientProvider = new FixedS3ClientProvider(mockClient);
=======
        fs.clientProvider(new FixedS3ClientProvider(mockClient));
>>>>>>> 9d809969
    }

    @AfterEach
    public void after() {
       provider.closeFileSystem(fs);
    }

    @Test
    public void getScheme() {
        assertEquals("s3", provider.getScheme());
    }

    @Test
    public void newFileSystem() {
        //
        // A filesystem for pathUri has been created already ;)
        //
        try {
            provider.newFileSystem(URI.create(pathUri));
            fail("filesystem created twice!");
        } catch (FileSystemAlreadyExistsException x) {
            assertTrue(x.getMessage().contains("'foo'"));
        }

        //
        // New AWS S3 file system
        //
        S3FileSystem fs = provider.newFileSystem(URI.create("s3://foo2/baa"));
        assertNotNull(fs); assertEquals("foo2", fs.bucketName()); assertNull(fs.configuration().getCredentials());

        //
        // New AWS S3 file system with same bucket but different path
        //
        try {
            provider.newFileSystem(URI.create("s3://foo2/baa2"));
            fail("filesystem created twice!");
        } catch (FileSystemAlreadyExistsException x) {
            assertTrue(x.getMessage().contains("'foo2'"));
        }
        provider.closeFileSystem(fs);
    }

    @Test
    public void newFileSystemWrongArguments() {
        //
        // IllegalArgumentException if URI is not good
        //
        try {
            provider.newFileSystem((URI)null);
            fail("mising argument check!");
        } catch (IllegalArgumentException x) {
            assertEquals("uri can not be null", x.getMessage());
        }

        try {
            provider.newFileSystem(URI.create("noscheme"));
            fail("mising argument check!");
        } catch (IllegalArgumentException x) {
            assertEquals(
<<<<<<< HEAD
                "invalid uri 'noscheme', please provide an uri as s3://[key:secret@][host:port]/bucket",
=======
                "invalid uri 'noscheme', please provide an uri as s3://bucket",
>>>>>>> 9d809969
                x.getMessage()
            );
        }

        try {
            provider.newFileSystem(URI.create("s3:///"));
            fail("mising argument check!");
        } catch (IllegalArgumentException x) {
            assertEquals(
<<<<<<< HEAD
                "invalid uri 's3:///', please provide an uri as s3://[key:secret@][host:port]/bucket",
=======
                "invalid uri 's3:///', please provide an uri as s3://bucket",
>>>>>>> 9d809969
                x.getMessage()
            );
        }
    }

    @Test
    public void getFileSystem() {
        //
        // A filesystem for pathUri has been created already ;)
        //
        assertSame(fs, provider.getFileSystem(URI.create(pathUri)));

        //
        // New AWS S3 file system
        //
        S3FileSystem cfs = provider.newFileSystem(URI.create("s3://foo2/baa"));
        FileSystem gfs = provider.getFileSystem(URI.create("s3://foo2"));
        assertNotSame(fs, gfs); assertSame(cfs, gfs);
        gfs = provider.getFileSystem(URI.create("s3://foo2"));
        assertNotSame(fs, gfs); assertSame(cfs, gfs);
        provider.closeFileSystem(cfs);

        //
        // New AWS S3 file system with same bucket but different path
        //
        cfs = provider.newFileSystem(URI.create("s3://foo3"));
        gfs = provider.getFileSystem(URI.create("s3://foo3/dir"));
        assertNotSame(fs, gfs); assertSame(cfs, gfs);
        gfs = provider.getFileSystem(URI.create("s3://foo3/dir"));
        assertNotSame(fs, gfs); assertSame(cfs, gfs);
        provider.closeFileSystem(cfs);

        assertThrows(
            FileSystemNotFoundException.class, () -> {
                provider.getFileSystem(URI.create("s3://nobucket"));
            }
        );
    }

    @Test
    public void closingFileSystemDiscardsItFromCache() {
        provider.closeFileSystem(fs);

        assertThrows(
            FileSystemNotFoundException.class,
            () -> provider.getFileSystem(URI.create(pathUri))
        );
    }

    @Test
    public void newByteChannel() throws Exception {
        final SeekableByteChannel channel = provider.newByteChannel(Paths.get(URI.create(pathUri)), Collections.singleton(StandardOpenOption.READ));
        assertNotNull(channel);
        assertTrue(channel instanceof S3SeekableByteChannel);
    }

    @Test
    public void newDirectoryStream() throws IOException, ExecutionException, InterruptedException {

        S3Object object1 = S3Object.builder().key(pathUri+"/key1").build();
        S3Object object2 = S3Object.builder().key(pathUri+"/key2").build();

        when(mockClient.listObjectsV2Paginator(any(Consumer.class))).thenReturn(new ListObjectsV2Publisher(mockClient,
                ListObjectsV2Request.builder()
                        .bucket(fs.bucketName())
                        .prefix(pathUri + "/")
                        .build())
        );

        when(mockClient.listObjectsV2(any(ListObjectsV2Request.class))).thenReturn(CompletableFuture.supplyAsync(() ->
                ListObjectsV2Response.builder().contents(object1, object2).build()));

        final DirectoryStream<Path> stream = provider.newDirectoryStream(fs.getPath(pathUri+"/"), entry -> true);
        assertNotNull(stream);
        assertEquals(2, countDirStreamItems(stream));
    }

    @Test
    public void pathIteratorForPublisher_withPagination() throws IOException {
        final ListObjectsV2Publisher publisher = new ListObjectsV2Publisher(mockClient,
                ListObjectsV2Request.builder()
                        .bucket(fs.bucketName())
                        .prefix(pathUri + "/")
                        .build());
        S3Object object1 = S3Object.builder().key(pathUri+"/key1").build();
        S3Object object2 = S3Object.builder().key(pathUri+"/key2").build();
        S3Object object3 = S3Object.builder().key(pathUri+"/").build();

        when(mockClient.listObjectsV2Paginator(any(Consumer.class))).thenReturn(publisher);
        when(mockClient.listObjectsV2(any(ListObjectsV2Request.class))).thenReturn(CompletableFuture.supplyAsync(() ->
                ListObjectsV2Response.builder().contents(object1, object2, object3).build()));

        Iterator<Path> pathIterator =
            provider.newDirectoryStream(fs.getPath(pathUri + "/"), path -> true).iterator();

        assertNotNull(pathIterator);
        assertTrue(pathIterator.hasNext());
        assertEquals(fs.getPath(object1.key()), pathIterator.next());
        assertTrue(pathIterator.hasNext());
        assertEquals(fs.getPath(object2.key()), pathIterator.next());
        // object3 should not be present
        assertFalse(pathIterator.hasNext());
    }

    @Test
    public void pathIteratorForPublisher_appliesFilter() throws IOException {
        final ListObjectsV2Publisher publisher = new ListObjectsV2Publisher(mockClient,
                ListObjectsV2Request.builder()
                        .bucket(fs.bucketName())
                        .prefix(pathUri + "/")
                        .build());
        S3Object object1 = S3Object.builder().key(pathUri+"/key1").build();
        S3Object object2 = S3Object.builder().key(pathUri+"/key2").build();
        S3Object object3 = S3Object.builder().key(pathUri+"/").build();

        when(mockClient.listObjectsV2Paginator(any(Consumer.class))).thenReturn(publisher);
        when(mockClient.listObjectsV2(any(ListObjectsV2Request.class))).thenReturn(CompletableFuture.supplyAsync(() ->
                ListObjectsV2Response.builder().contents(object1, object2, object3).build()));

        DirectoryStream.Filter<? super Path> filter = path -> path.toString().endsWith("key2");

        Iterator<Path> pathIterator =
            provider.newDirectoryStream(Paths.get(URI.create(pathUri+"/")), filter).iterator();

        assertNotNull(pathIterator);
        assertTrue(pathIterator.hasNext());
        assertEquals(fs.getPath(object2.key()), pathIterator.next());
        // object3 and object1 should not be present
        assertFalse(pathIterator.hasNext());
    }

    private int countDirStreamItems(DirectoryStream<Path> stream) {
        AtomicInteger count = new AtomicInteger(0);
        stream.iterator().forEachRemaining(item -> count.incrementAndGet());
        return count.get();
    }

    @Test
    public void createDirectory() throws Exception {
        when(mockClient.putObject(any(PutObjectRequest.class), any(AsyncRequestBody.class))).thenReturn(CompletableFuture.supplyAsync(() ->
                PutObjectResponse.builder().build()));

        provider.createDirectory(fs.getPath("/baa/baz/"));

        ArgumentCaptor<PutObjectRequest> argumentCaptor = ArgumentCaptor.forClass(PutObjectRequest.class);
        verify(mockClient, times(1)).putObject(argumentCaptor.capture(), any(AsyncRequestBody.class));
        assertEquals("foo", argumentCaptor.getValue().bucket());
        assertEquals("baa/baz/", argumentCaptor.getValue().key());
    }

    @Test
    public void delete() throws Exception {
        S3Object object1 = S3Object.builder().key("dir/key1").build();
        S3Object object2 = S3Object.builder().key("dir/subdir/key2").build();
        when(mockClient.listObjectsV2(any(Consumer.class))).thenReturn(CompletableFuture.supplyAsync(() ->
                ListObjectsV2Response.builder().contents(object1, object2).isTruncated(false).nextContinuationToken(null).build()));
        when(mockClient.deleteObjects(any(DeleteObjectsRequest.class))).thenReturn(CompletableFuture.supplyAsync(() ->
                DeleteObjectsResponse.builder().build()));

        provider.delete(fs.getPath("/dir"));

        ArgumentCaptor<DeleteObjectsRequest> argumentCaptor = ArgumentCaptor.forClass(DeleteObjectsRequest.class);
        verify(mockClient, times(1)).deleteObjects(argumentCaptor.capture());
        DeleteObjectsRequest captorValue = argumentCaptor.getValue();
        assertEquals("foo", captorValue.bucket());
        List<String> keys = captorValue.delete().objects().stream().map(objectIdentifier -> objectIdentifier.key()).collect(Collectors.toList());
        assertEquals(2, keys.size());
        assertTrue(keys.contains("dir/key1"));
        assertTrue(keys.contains("dir/subdir/key2"));
    }

    @Test
    public void copy() throws Exception {
        S3Object object1 = S3Object.builder().key("dir1/key1").build();
        S3Object object2 = S3Object.builder().key("dir1/subdir/key2").build();
        when(mockClient.listObjectsV2(any(Consumer.class))).thenReturn(CompletableFuture.supplyAsync(() ->
                ListObjectsV2Response.builder().contents(object1, object2).isTruncated(false).nextContinuationToken(null).build()));
        HeadObjectRequest headObjectRequest1 = HeadObjectRequest.builder().bucket("foo").key("dir2/key1").build();
        when(mockClient.headObject(headObjectRequest1)).thenReturn(CompletableFuture.supplyAsync(() ->
                HeadObjectResponse.builder().build()));
        when(mockClient.copyObject(any(CopyObjectRequest.class))).thenReturn(CompletableFuture.supplyAsync(() ->
                CopyObjectResponse.builder().build()));

        S3Path dir1 = fs.getPath("/dir1");
        S3Path dir2 = fs.getPath("/dir2");
        assertThrows(FileAlreadyExistsException.class, () -> provider.copy(dir1, dir2));
        provider.copy(dir1, dir2, StandardCopyOption.REPLACE_EXISTING);

        ArgumentCaptor<CopyObjectRequest> argumentCaptor = ArgumentCaptor.forClass(CopyObjectRequest.class);
        verify(mockClient, times(2)).copyObject(argumentCaptor.capture());
        List<CopyObjectRequest> requestValues = argumentCaptor.getAllValues();
        assertEquals("foo", requestValues.get(0).sourceBucket());
        assertEquals("dir1/key1", requestValues.get(0).sourceKey());
        assertEquals("foo", requestValues.get(0).destinationBucket());
        assertEquals("dir2/key1", requestValues.get(0).destinationKey());
        assertEquals("foo", requestValues.get(1).sourceBucket());
        assertEquals("dir1/subdir/key2", requestValues.get(1).sourceKey());
        assertEquals("foo", requestValues.get(1).destinationBucket());
        assertEquals("dir2/subdir/key2", requestValues.get(1).destinationKey());
    }

    @Test
    public void move() throws Exception {
        S3Object object1 = S3Object.builder().key("dir1/key1").build();
        S3Object object2 = S3Object.builder().key("dir1/subdir/key2").build();
        when(mockClient.listObjectsV2(any(Consumer.class))).thenReturn(CompletableFuture.supplyAsync(() ->
                ListObjectsV2Response.builder().contents(object1, object2).isTruncated(false).nextContinuationToken(null).build()));
        HeadObjectRequest headObjectRequest1 = HeadObjectRequest.builder().bucket("foo").key("dir2/key1").build();
        when(mockClient.headObject(headObjectRequest1)).thenReturn(CompletableFuture.supplyAsync(() ->
                HeadObjectResponse.builder().build()));
        when(mockClient.copyObject(any(CopyObjectRequest.class))).thenReturn(CompletableFuture.supplyAsync(() ->
                CopyObjectResponse.builder().build()));
        when(mockClient.deleteObjects(any(DeleteObjectsRequest.class))).thenReturn(CompletableFuture.supplyAsync(() ->
                DeleteObjectsResponse.builder().build()));

        S3Path dir1 = fs.getPath("/dir1");
        S3Path dir2 = fs.getPath("/dir2");
        assertThrows(FileAlreadyExistsException.class, () -> provider.move(dir1, dir2));
        provider.move(dir1, dir2, StandardCopyOption.REPLACE_EXISTING);

        ArgumentCaptor<CopyObjectRequest> argumentCaptor = ArgumentCaptor.forClass(CopyObjectRequest.class);
        verify(mockClient, times(2)).copyObject(argumentCaptor.capture());
        List<CopyObjectRequest> requestValues = argumentCaptor.getAllValues();
        assertEquals("foo", requestValues.get(0).sourceBucket());
        assertEquals("dir1/key1", requestValues.get(0).sourceKey());
        assertEquals("foo", requestValues.get(0).destinationBucket());
        assertEquals("dir2/key1", requestValues.get(0).destinationKey());
        assertEquals("foo", requestValues.get(1).sourceBucket());
        assertEquals("dir1/subdir/key2", requestValues.get(1).sourceKey());
        assertEquals("foo", requestValues.get(1).destinationBucket());
        assertEquals("dir2/subdir/key2", requestValues.get(1).destinationKey());
        ArgumentCaptor<DeleteObjectsRequest> deleteArgumentCaptor = ArgumentCaptor.forClass(DeleteObjectsRequest.class);
        verify(mockClient, times(1)).deleteObjects(deleteArgumentCaptor.capture());
        List<String> keys = deleteArgumentCaptor.getValue().delete().objects().stream().map(objectIdentifier -> objectIdentifier.key()).collect(Collectors.toList());
        assertEquals(2, keys.size());
        assertTrue(keys.contains("dir1/key1"));
        assertTrue(keys.contains("dir1/subdir/key2"));
    }

    @Test
    public void isSameFile() throws Exception {
        S3Path foo = fs.getPath("/foo");
        S3Path baa = fs.getPath("/baa");

        assertFalse(provider.isSameFile(foo, baa));
        assertTrue(provider.isSameFile(foo, foo));

        S3Path alsoFoo = fs.getPath("foo");
        assertTrue(provider.isSameFile(foo, alsoFoo));

        S3Path alsoFoo2 = fs.getPath("./foo");
        assertTrue(provider.isSameFile(foo, alsoFoo2));
    }

    @Test
    public void isHidden() {
        S3Path foo = fs.getPath("/foo");
        //s3 doesn't have hidden files
        S3Path baa = fs.getPath(".baa");

        assertFalse(provider.isHidden(foo));
        assertFalse(provider.isHidden(baa));
    }

    @Test
    public void getFileStore() {
        S3Path foo = fs.getPath("/foo");
        //s3 doesn't have file stores
        assertNull(provider.getFileStore(foo));
    }

    @Test
    public void checkAccessWithoutException() throws Exception {

        when(mockClient.headObject(any(Consumer.class))).thenReturn(CompletableFuture.supplyAsync(() ->
                HeadObjectResponse.builder()
                        .sdkHttpResponse(SdkHttpResponse.builder().statusCode(200).build())
                        .build()));

        S3Path foo = fs.getPath("/foo");
        provider.checkAccess(foo, AccessMode.READ);
        provider.checkAccess(foo, AccessMode.EXECUTE);
        provider.checkAccess(foo);
    }

    @Test
    public void checkAccessWhenAccessDenied() throws Exception {
        when(mockClient.headObject(any(Consumer.class))).thenReturn(CompletableFuture.supplyAsync(() ->
                HeadObjectResponse.builder()
                        .sdkHttpResponse(SdkHttpResponse.builder().statusCode(403).build())
                        .build()));

        S3Path foo = fs.getPath("/foo");
        assertThrows(AccessDeniedException.class, () -> provider.checkAccess(foo));
    }

    @Test
    public void checkAccessWhenNoSuchFile() throws Exception {
        when(mockClient.headObject(any(Consumer.class))).thenReturn(CompletableFuture.supplyAsync(() ->
                HeadObjectResponse.builder()
                        .sdkHttpResponse(SdkHttpResponse.builder().statusCode(404).build())
                        .build()));

        S3Path foo = fs.getPath("/foo");
        assertThrows(NoSuchFileException.class, () -> provider.checkAccess(foo));
    }

    @Test
    public void checkWriteAccess() throws Exception {
        when(mockClient.headObject(any(Consumer.class))).thenReturn(CompletableFuture.supplyAsync(() ->
                HeadObjectResponse.builder()
                        .sdkHttpResponse(SdkHttpResponse.builder().statusCode(200).build())
                        .build()));
        provider.checkAccess(fs.getPath("foo"), AccessMode.WRITE);
    }

    @Test
    public void getFileAttributeView() {
        S3Path foo = fs.getPath("/foo");
        final BasicFileAttributeView fileAttributeView = provider.getFileAttributeView(foo, BasicFileAttributeView.class);
        assertNotNull(fileAttributeView);
        assertTrue(fileAttributeView instanceof S3FileAttributeView);

        final S3FileAttributeView fileAttributeView1 = provider.getFileAttributeView(foo, S3FileAttributeView.class);
        assertNotNull(fileAttributeView1);
    }

    @Test
    public void getFileAttributeViewIllegalArg() {
        S3Path foo = fs.getPath("/foo");
        assertThrows(IllegalArgumentException.class, () -> provider.getFileAttributeView(foo, FileAttributeView.class));
    }

    @Test
    public void readAttributes() {
        S3Path foo = fs.getPath("/foo");
        final BasicFileAttributes BasicFileAttributes = provider.readAttributes(foo, BasicFileAttributes.class);
        assertNotNull(BasicFileAttributes);
        assertTrue(BasicFileAttributes instanceof S3BasicFileAttributes);

        final S3BasicFileAttributes s3BasicFileAttributes = provider.readAttributes(foo, S3BasicFileAttributes.class);
        assertNotNull(s3BasicFileAttributes);
    }

    @Test
    public void testReadAttributes() {
        S3Path foo = fs.getPath("/foo");
        S3Path fooDir = fs.getPath("/foo/");

        when(mockClient.headObject(any(Consumer.class))).thenReturn(CompletableFuture.completedFuture(
                HeadObjectResponse.builder()
                        .lastModified(Instant.EPOCH)
                        .contentLength(100L)
                        .eTag("abcdef")
                        .build()));

        Map<String, Object> attributes = provider.readAttributes(foo, "*");
        assertTrue(attributes.size() >= 9);

        attributes = provider.readAttributes(foo, "lastModifiedTime,size,fileKey");
        assertEquals(3, attributes.size());
        assertEquals(FileTime.from(Instant.EPOCH), attributes.get("lastModifiedTime"));
        assertEquals(100L, attributes.get("size"));

        assertEquals(Collections.emptyMap(), provider.readAttributes(fooDir, "*"));
    }

    @Test
    public void setAttribute() {
        S3Path foo = fs.getPath("/foo");
        assertThrows(UnsupportedOperationException.class, () -> provider.setAttribute(foo, "x", "y"));
    }
}<|MERGE_RESOLUTION|>--- conflicted
+++ resolved
@@ -60,7 +60,6 @@
 import org.junit.jupiter.api.AfterEach;
 
 import static org.junit.jupiter.api.Assertions.*;
-import org.junit.jupiter.api.Disabled;
 import static org.mockito.ArgumentMatchers.any;
 import static org.mockito.Mockito.lenient;
 import static org.mockito.Mockito.times;
@@ -85,11 +84,7 @@
         lenient().when(mockClient.headObject(any(Consumer.class))).thenReturn(
                 CompletableFuture.supplyAsync(() -> HeadObjectResponse.builder().contentLength(100L).build()));
         fs = provider.newFileSystem(URI.create(pathUri));
-<<<<<<< HEAD
-        fs.clientProvider = new FixedS3ClientProvider(mockClient);
-=======
         fs.clientProvider(new FixedS3ClientProvider(mockClient));
->>>>>>> 9d809969
     }
 
     @AfterEach
@@ -149,11 +144,7 @@
             fail("mising argument check!");
         } catch (IllegalArgumentException x) {
             assertEquals(
-<<<<<<< HEAD
-                "invalid uri 'noscheme', please provide an uri as s3://[key:secret@][host:port]/bucket",
-=======
                 "invalid uri 'noscheme', please provide an uri as s3://bucket",
->>>>>>> 9d809969
                 x.getMessage()
             );
         }
@@ -163,11 +154,7 @@
             fail("mising argument check!");
         } catch (IllegalArgumentException x) {
             assertEquals(
-<<<<<<< HEAD
-                "invalid uri 's3:///', please provide an uri as s3://[key:secret@][host:port]/bucket",
-=======
                 "invalid uri 's3:///', please provide an uri as s3://bucket",
->>>>>>> 9d809969
                 x.getMessage()
             );
         }
