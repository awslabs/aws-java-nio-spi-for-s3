/*
 * Copyright Amazon.com, Inc. or its affiliates. All Rights Reserved.
 * SPDX-License-Identifier: Apache-2.0
 */

package software.amazon.nio.spi.s3;

<<<<<<< HEAD
import java.io.IOException;
=======
>>>>>>> 88c69b07
import org.junit.jupiter.api.BeforeEach;
import org.junit.jupiter.api.Test;
import org.junit.jupiter.api.extension.ExtendWith;
import org.mockito.ArgumentCaptor;
import org.mockito.Mock;
import org.mockito.junit.jupiter.MockitoExtension;
import software.amazon.awssdk.core.async.AsyncRequestBody;
import software.amazon.awssdk.http.SdkHttpResponse;
import software.amazon.awssdk.services.s3.S3AsyncClient;
import software.amazon.awssdk.services.s3.model.CopyObjectRequest;
import software.amazon.awssdk.services.s3.model.CopyObjectResponse;
import software.amazon.awssdk.services.s3.model.DeleteObjectsRequest;
import software.amazon.awssdk.services.s3.model.DeleteObjectsResponse;
import software.amazon.awssdk.services.s3.model.HeadObjectRequest;
import software.amazon.awssdk.services.s3.model.HeadObjectResponse;
import software.amazon.awssdk.services.s3.model.ListObjectsV2Request;
import software.amazon.awssdk.services.s3.model.ListObjectsV2Response;
import software.amazon.awssdk.services.s3.model.PutObjectRequest;
import software.amazon.awssdk.services.s3.model.PutObjectResponse;
import software.amazon.awssdk.services.s3.model.S3Object;
import software.amazon.awssdk.services.s3.paginators.ListObjectsV2Publisher;

import java.net.URI;
import java.nio.channels.SeekableByteChannel;
import java.nio.file.AccessDeniedException;
import java.nio.file.AccessMode;
import java.nio.file.DirectoryStream;
import java.nio.file.FileAlreadyExistsException;
import java.nio.file.FileSystem;
<<<<<<< HEAD
import java.nio.file.FileSystemAlreadyExistsException;
import java.nio.file.FileSystemNotFoundException;
import java.nio.file.FileSystems;
=======
>>>>>>> 88c69b07
import java.nio.file.NoSuchFileException;
import java.nio.file.Path;
import java.nio.file.Paths;
import java.nio.file.StandardCopyOption;
import java.nio.file.StandardOpenOption;
import java.nio.file.attribute.BasicFileAttributeView;
import java.nio.file.attribute.BasicFileAttributes;
import java.nio.file.attribute.FileAttributeView;
import java.nio.file.attribute.FileTime;
import java.time.Instant;
import java.util.Collections;
<<<<<<< HEAD
import java.util.HashMap;
=======
import java.util.Iterator;
>>>>>>> 88c69b07
import java.util.List;
import java.util.Map;
import java.util.concurrent.CompletableFuture;
import java.util.concurrent.ExecutionException;
import java.util.concurrent.atomic.AtomicInteger;
import java.util.function.Consumer;
import java.util.stream.Collectors;
import org.junit.jupiter.api.AfterEach;

import static org.junit.jupiter.api.Assertions.*;
import static org.mockito.ArgumentMatchers.any;
import static org.mockito.Mockito.lenient;
import static org.mockito.Mockito.times;
import static org.mockito.Mockito.verify;
import static org.mockito.Mockito.when;
<<<<<<< HEAD
import static software.amazon.nio.spi.s3.config.S3NioSpiConfiguration.AWS_REGION_PROPERTY;
=======
>>>>>>> 88c69b07

@SuppressWarnings("unchecked")
@ExtendWith(MockitoExtension.class)
public class S3FileSystemProviderTest {

    S3FileSystemProvider provider;
    S3FileSystem fileSystem;
    String pathUri = "s3://foo/baa";
    @Mock
    S3AsyncClient mockClient;

<<<<<<< HEAD

    @BeforeEach
    public void init() {
        provider = new S3FileSystemProvider();
=======
    @BeforeEach
    public void init() {
        provider = new S3FileSystemProvider();
        fs = new S3FileSystem("s3://mybucket", provider);
>>>>>>> 88c69b07
        lenient().when(mockClient.headObject(any(Consumer.class))).thenReturn(
                CompletableFuture.supplyAsync(() -> HeadObjectResponse.builder().contentLength(100L).build()));

        fileSystem = provider.newFileSystem(URI.create(pathUri));
        fileSystem.clientProvider = new FakeS3ClientProvider(mockClient);
    }

    @AfterEach
    public void after() {
       provider.closeFileSystem(fileSystem);
    }

    @Test
    public void getScheme() {
        assertEquals("s3", provider.getScheme());
    }

    @Test
    public void newFileSystem() {
        //
        // A filesystem for pathUri has been created already ;)
        //
        try {
            provider.newFileSystem(URI.create(pathUri));
            fail("filesystem created twice!");
        } catch (FileSystemAlreadyExistsException x) {
            assertTrue(x.getMessage().contains("'foo'"));
        }

        //
        // New AWS S3 file system
        //
        S3FileSystem fs = provider.newFileSystem(URI.create("s3://foo2/baa"));
        assertNotNull(fs); assertEquals("foo2", fs.bucketName()); assertNull(fs.credentials());

        //
        // New AWS S3 file system with same bucket but different path
        //
        try {
            provider.newFileSystem(URI.create("s3://foo2/baa2"));
            fail("filesystem created twice!");
        } catch (FileSystemAlreadyExistsException x) {
            assertTrue(x.getMessage().contains("'foo2'"));
        }
        provider.closeFileSystem(fs);

        //
        // New file system with endpoint no credentials
        //
        fs = provider.newFileSystem(URI.create("s3://endpoint.com:1010/foo2/baa2/dir"));
        assertNotNull(fs); assertNull(fs.credentials());
        assertEquals("foo2", fs.bucketName()); assertEquals("endpoint.com:1010", fs.endpoint());
        provider.closeFileSystem(fs);

        //
        // New file system with existing endpoint, different bucket, no credentials
        //
        fs = provider.newFileSystem(URI.create("s3://endpoint.com:1010/foo3/baa2"));
        assertNotNull(fs); assertNull(fs.credentials());
        assertEquals("foo3", fs.bucketName()); assertEquals("endpoint.com:1010", fs.endpoint());

        //
        // New file system with existing endpoint and bucket, no credentials
        //
        try {
            provider.newFileSystem(URI.create("s3://endpoint.com:1010/foo3/dir2"));
            fail("filesystem created twice!");
        } catch (FileSystemAlreadyExistsException x) {
            System.out.println(x.getMessage());
            assertTrue(x.getMessage().contains("'endpoint.com:1010/foo3'"));
        }
        provider.closeFileSystem(fs);

        //
        // New file system with existing endpoint but different port, different bucket, no credentials
        //
        fs = provider.newFileSystem(URI.create("s3://endpoint.com:1234/foo3/baa2"));
        assertNotNull(fs); assertNull(fs.credentials());
        assertEquals("foo3", fs.bucketName()); assertEquals("endpoint.com:1234", fs.endpoint());
        provider.closeFileSystem(fs);

        //
        // New file system with existing endpoint, same bucket, credentials
        //
        fs = provider.newFileSystem(URI.create("s3://akey:asecret@somewhere.com:2020/foo2/baa2"));
        assertNotNull(fs);assertNotNull(fs.credentials());
        assertEquals("foo2", fs.bucketName()); assertEquals("somewhere.com:2020", fs.endpoint());

        //
        // New file system with same endpoint, same bucket, different credentials
        //
        try {
            fs = provider.newFileSystem(URI.create("s3://anotherkey:anothersecret@somewhere.com:2020/foo2/baa2"));
            fail("filesystem created twice!");
        } catch (FileSystemAlreadyExistsException x) {
            assertTrue(x.getMessage().contains("'somewhere.com:2020/foo2'"));
        }
        provider.closeFileSystem(fs);
    }

    @Test
    public void newFileSystemWrongArguments() {
        //
        // IllegalArgumentException if URI is not good
        //
        try {
            provider.newFileSystem((URI)null);
            fail("mising argument check!");
        } catch (IllegalArgumentException x) {
            assertEquals("uri can not be null", x.getMessage());
        }

        try {
            provider.newFileSystem(URI.create("noscheme"));
            fail("mising argument check!");
        } catch (IllegalArgumentException x) {
            assertEquals(
                "invalid uri 'noscheme', please provide an uri as s3://[key:secret@][host:port]/bucket",
                x.getMessage()
            );
        }

        try {
            provider.newFileSystem(URI.create("s3:///"));
            fail("mising argument check!");
        } catch (IllegalArgumentException x) {
            assertEquals(
                "invalid uri 's3:///', please provide an uri as s3://[key:secret@][host:port]/bucket",
                x.getMessage()
            );
        }
    }

    @Test
    public void getFileSystem() {
        //
        // A filesystem for pathUri has been created already ;)
        //
        assertSame(fileSystem, provider.getFileSystem(URI.create(pathUri)));

        //
        // New AWS S3 file system
        //
        S3FileSystem cfs = provider.newFileSystem(URI.create("s3://foo2/baa"));
        FileSystem gfs = provider.getFileSystem(URI.create("s3://foo2"));
        assertNotSame(fileSystem, gfs); assertSame(cfs, gfs);
        gfs = provider.getFileSystem(URI.create("s3://foo2"));
        assertNotSame(fileSystem, gfs); assertSame(cfs, gfs);
        provider.closeFileSystem(cfs);

        //
        // New AWS S3 file system with same bucket but different path
        //
        cfs = provider.newFileSystem(URI.create("s3://foo3"));
        gfs = provider.getFileSystem(URI.create("s3://foo3/dir"));
        assertNotSame(fileSystem, gfs); assertSame(cfs, gfs);
        gfs = provider.getFileSystem(URI.create("s3://foo3/dir"));
        assertNotSame(fileSystem, gfs); assertSame(cfs, gfs);
        provider.closeFileSystem(cfs);

        //
        // New S3 file system with endpoint
        //
        cfs = provider.newFileSystem(URI.create("s3://endpoint.com:2000/foo3"));
        gfs = provider.getFileSystem(URI.create("s3://endpoint.com:2000/foo3"));
        assertNotSame(fileSystem, gfs); assertSame(cfs, gfs);
        gfs = provider.getFileSystem(URI.create("s3://endpoint.com:2000/foo3/dir/subdir"));
        assertSame(cfs, gfs);
        gfs = provider.getFileSystem(URI.create("s3://key@endpoint.com:2000/foo3/dir/subdir"));
        assertSame(cfs, gfs);
        gfs = provider.getFileSystem(URI.create("s3://key:secret@endpoint.com:2000/foo3"));
        assertSame(cfs, gfs);
        provider.closeFileSystem(cfs);

        // Not existing file system
        final URI[] BUCKETS = new URI[] {
            URI.create("s3://nowhere.com:2000/foo2/"),
            URI.create("s3://nowhere.com:2000/foo2/baa2"),
            URI.create("s3://key@nowhere.com:2000/foo2/baa2"),
            URI.create("s3://key:secret@nowhere.com:2000/foo2/baa2")
        };

        assertThrows(
            FileSystemNotFoundException.class, () -> {
                provider.getFileSystem(URI.create("s3://nowhere.com:2000/foo2/baa2"));
            }
        );
    }

    @Test
    public void closingFileSystemDiscardsItFromCache() {
        provider.closeFileSystem(fileSystem);

        assertThrows(
            FileSystemNotFoundException.class,
            () -> provider.getFileSystem(URI.create(pathUri))
        );
    }

    @Test
    public void getPath() {
        assertNotNull(provider.getPath(URI.create(pathUri)));

        //
        // Make sure a file system is created if not already done
        //
        final URI U = URI.create("s3://endpoint.com:1000/bucket");
        assertNotNull(provider.getPath(U));
        provider.closeFileSystem(provider.getFileSystem(U));
    }

    @Test
    public void newByteChannel() throws Exception {
        final SeekableByteChannel channel = provider.newByteChannel(Paths.get(URI.create(pathUri)), Collections.singleton(StandardOpenOption.READ));
        assertNotNull(channel);
        assertTrue(channel instanceof S3SeekableByteChannel);
    }

    @Test
<<<<<<< HEAD
    public void newDirectoryStream() throws ExecutionException, InterruptedException, IOException {
        S3Object object1 = S3Object.builder().key("key1").build();
        S3Object object2 = S3Object.builder().key("key2").build();


        when(mockClient.listObjectsV2Paginator(any(Consumer.class))).thenReturn(new ListObjectsV2Publisher(mockClient,
                ListObjectsV2Request.builder()
                        .bucket(fileSystem.bucketName())
                        .prefix("")
=======
    public void newDirectoryStream() throws ExecutionException, InterruptedException {

        S3Object object1 = S3Object.builder().key(pathUri+"/key1").build();
        S3Object object2 = S3Object.builder().key(pathUri+"/key2").build();

        when(mockClient.listObjectsV2Paginator(any(Consumer.class))).thenReturn(new ListObjectsV2Publisher(mockClient,
                ListObjectsV2Request.builder()
                        .bucket(fs.bucketName())
                        .prefix(pathUri + "/")
>>>>>>> 88c69b07
                        .build())
        );

        when(mockClient.listObjectsV2(any(ListObjectsV2Request.class))).thenReturn(CompletableFuture.supplyAsync(() ->
                ListObjectsV2Response.builder().contents(object1, object2).build()));

<<<<<<< HEAD
        final DirectoryStream<Path> stream = provider.newDirectoryStream(Paths.get(URI.create(pathUri)), entry -> true);
=======
        final DirectoryStream<Path> stream = provider.newDirectoryStream(mockClient, Paths.get(URI.create(pathUri+"/")), entry -> true);
>>>>>>> 88c69b07
        assertNotNull(stream);
        assertEquals(2, countDirStreamItems(stream));
    }

<<<<<<< HEAD
=======
    /**
     * Tests core functionality of the path iterator used by the directory stream.
     */
    @Test
    public void pathIteratorForPublisher() {
        final ListObjectsV2Publisher publisher = new ListObjectsV2Publisher(mockClient,
                ListObjectsV2Request.builder()
                        .bucket(fs.bucketName())
                        .prefix(pathUri + "/")
                        .build());
        S3Object object1 = S3Object.builder().key(pathUri+"/key1").build();
        S3Object object2 = S3Object.builder().key(pathUri+"/key2").build();
        S3Object object3 = S3Object.builder().key(pathUri+"/").build();

        when(mockClient.listObjectsV2(any(ListObjectsV2Request.class))).thenReturn(CompletableFuture.supplyAsync(() ->
                ListObjectsV2Response.builder().contents(object1, object2, object3).build()));

        final Iterator<Path> pathIterator = provider.pathIteratorForPublisher(
                path -> true,
                fs,
                pathUri+"/",
                publisher);

        assertNotNull(pathIterator);
        assertTrue(pathIterator.hasNext());
        assertEquals(fs.getPath(object1.key()), pathIterator.next());
        assertTrue(pathIterator.hasNext());
        assertEquals(fs.getPath(object2.key()), pathIterator.next());
        // object3 should not be present
        assertFalse(pathIterator.hasNext());
    }

    @Test
    public void pathIteratorForPublisher_appliesFilter() {
        final ListObjectsV2Publisher publisher = new ListObjectsV2Publisher(mockClient,
                ListObjectsV2Request.builder()
                        .bucket(fs.bucketName())
                        .prefix(pathUri + "/")
                        .build());
        S3Object object1 = S3Object.builder().key(pathUri+"/key1").build();
        S3Object object2 = S3Object.builder().key(pathUri+"/key2").build();
        S3Object object3 = S3Object.builder().key(pathUri+"/").build();

        when(mockClient.listObjectsV2(any(ListObjectsV2Request.class))).thenReturn(CompletableFuture.supplyAsync(() ->
                ListObjectsV2Response.builder().contents(object1, object2, object3).build()));

        final Iterator<Path> pathIterator = provider.pathIteratorForPublisher(
                path -> path.toString().endsWith("key2"),
                fs,
                pathUri+"/",
                publisher);

        assertNotNull(pathIterator);
        assertTrue(pathIterator.hasNext());
        assertEquals(fs.getPath(object2.key()), pathIterator.next());
        // object3 and object1 should not be present
        assertFalse(pathIterator.hasNext());
    }

    private int countDirStreamItems(DirectoryStream<Path> stream) {
        AtomicInteger count = new AtomicInteger(0);
        stream.iterator().forEachRemaining(item -> count.incrementAndGet());
        return count.get();
    }

>>>>>>> 88c69b07
    @Test
    public void createDirectory() throws Exception {
        when(mockClient.putObject(any(PutObjectRequest.class), any(AsyncRequestBody.class))).thenReturn(CompletableFuture.supplyAsync(() ->
                PutObjectResponse.builder().build()));

        provider.createDirectory(fileSystem.getPath("/baa/baz/"));

        ArgumentCaptor<PutObjectRequest> argumentCaptor = ArgumentCaptor.forClass(PutObjectRequest.class);
        verify(mockClient, times(1)).putObject(argumentCaptor.capture(), any(AsyncRequestBody.class));
        assertEquals("foo", argumentCaptor.getValue().bucket());
        assertEquals("baa/baz/", argumentCaptor.getValue().key());
    }

    @Test
    public void delete() throws Exception {
        S3Object object1 = S3Object.builder().key("dir/key1").build();
        S3Object object2 = S3Object.builder().key("dir/subdir/key2").build();
        when(mockClient.listObjectsV2(any(Consumer.class))).thenReturn(CompletableFuture.supplyAsync(() ->
                ListObjectsV2Response.builder().contents(object1, object2).isTruncated(false).nextContinuationToken(null).build()));
        when(mockClient.deleteObjects(any(DeleteObjectsRequest.class))).thenReturn(CompletableFuture.supplyAsync(() ->
                DeleteObjectsResponse.builder().build()));

        provider.delete(fileSystem.getPath("/dir"));

        ArgumentCaptor<DeleteObjectsRequest> argumentCaptor = ArgumentCaptor.forClass(DeleteObjectsRequest.class);
        verify(mockClient, times(1)).deleteObjects(argumentCaptor.capture());
        DeleteObjectsRequest captorValue = argumentCaptor.getValue();
        assertEquals("foo", captorValue.bucket());
        List<String> keys = captorValue.delete().objects().stream().map(objectIdentifier -> objectIdentifier.key()).collect(Collectors.toList());
        assertEquals(2, keys.size());
        assertTrue(keys.contains("dir/key1"));
        assertTrue(keys.contains("dir/subdir/key2"));
    }

    @Test
    public void copy() throws Exception {
        S3Object object1 = S3Object.builder().key("dir1/key1").build();
        S3Object object2 = S3Object.builder().key("dir1/subdir/key2").build();
        when(mockClient.listObjectsV2(any(Consumer.class))).thenReturn(CompletableFuture.supplyAsync(() ->
                ListObjectsV2Response.builder().contents(object1, object2).isTruncated(false).nextContinuationToken(null).build()));
        HeadObjectRequest headObjectRequest1 = HeadObjectRequest.builder().bucket("foo").key("dir2/key1").build();
        when(mockClient.headObject(headObjectRequest1)).thenReturn(CompletableFuture.supplyAsync(() ->
                HeadObjectResponse.builder().build()));
        when(mockClient.copyObject(any(CopyObjectRequest.class))).thenReturn(CompletableFuture.supplyAsync(() ->
                CopyObjectResponse.builder().build()));

        S3Path dir1 = fileSystem.getPath("/dir1");
        S3Path dir2 = fileSystem.getPath("/dir2");
        assertThrows(FileAlreadyExistsException.class, () -> provider.copy(dir1, dir2));
        provider.copy(dir1, dir2, StandardCopyOption.REPLACE_EXISTING);

        ArgumentCaptor<CopyObjectRequest> argumentCaptor = ArgumentCaptor.forClass(CopyObjectRequest.class);
        verify(mockClient, times(2)).copyObject(argumentCaptor.capture());
        List<CopyObjectRequest> requestValues = argumentCaptor.getAllValues();
        assertEquals("foo", requestValues.get(0).sourceBucket());
        assertEquals("dir1/key1", requestValues.get(0).sourceKey());
        assertEquals("foo", requestValues.get(0).destinationBucket());
        assertEquals("dir2/key1", requestValues.get(0).destinationKey());
        assertEquals("foo", requestValues.get(1).sourceBucket());
        assertEquals("dir1/subdir/key2", requestValues.get(1).sourceKey());
        assertEquals("foo", requestValues.get(1).destinationBucket());
        assertEquals("dir2/subdir/key2", requestValues.get(1).destinationKey());
    }

    @Test
    public void move() throws Exception {
        S3Object object1 = S3Object.builder().key("dir1/key1").build();
        S3Object object2 = S3Object.builder().key("dir1/subdir/key2").build();
        when(mockClient.listObjectsV2(any(Consumer.class))).thenReturn(CompletableFuture.supplyAsync(() ->
                ListObjectsV2Response.builder().contents(object1, object2).isTruncated(false).nextContinuationToken(null).build()));
        HeadObjectRequest headObjectRequest1 = HeadObjectRequest.builder().bucket("foo").key("dir2/key1").build();
        when(mockClient.headObject(headObjectRequest1)).thenReturn(CompletableFuture.supplyAsync(() ->
                HeadObjectResponse.builder().build()));
        when(mockClient.copyObject(any(CopyObjectRequest.class))).thenReturn(CompletableFuture.supplyAsync(() ->
                CopyObjectResponse.builder().build()));
        when(mockClient.deleteObjects(any(DeleteObjectsRequest.class))).thenReturn(CompletableFuture.supplyAsync(() ->
                DeleteObjectsResponse.builder().build()));

        S3Path dir1 = fileSystem.getPath("/dir1");
        S3Path dir2 = fileSystem.getPath("/dir2");
        assertThrows(FileAlreadyExistsException.class, () -> provider.move(dir1, dir2));
        provider.move(dir1, dir2, StandardCopyOption.REPLACE_EXISTING);

        ArgumentCaptor<CopyObjectRequest> argumentCaptor = ArgumentCaptor.forClass(CopyObjectRequest.class);
        verify(mockClient, times(2)).copyObject(argumentCaptor.capture());
        List<CopyObjectRequest> requestValues = argumentCaptor.getAllValues();
        assertEquals("foo", requestValues.get(0).sourceBucket());
        assertEquals("dir1/key1", requestValues.get(0).sourceKey());
        assertEquals("foo", requestValues.get(0).destinationBucket());
        assertEquals("dir2/key1", requestValues.get(0).destinationKey());
        assertEquals("foo", requestValues.get(1).sourceBucket());
        assertEquals("dir1/subdir/key2", requestValues.get(1).sourceKey());
        assertEquals("foo", requestValues.get(1).destinationBucket());
        assertEquals("dir2/subdir/key2", requestValues.get(1).destinationKey());
        ArgumentCaptor<DeleteObjectsRequest> deleteArgumentCaptor = ArgumentCaptor.forClass(DeleteObjectsRequest.class);
        verify(mockClient, times(1)).deleteObjects(deleteArgumentCaptor.capture());
        List<String> keys = deleteArgumentCaptor.getValue().delete().objects().stream().map(objectIdentifier -> objectIdentifier.key()).collect(Collectors.toList());
        assertEquals(2, keys.size());
        assertTrue(keys.contains("dir1/key1"));
        assertTrue(keys.contains("dir1/subdir/key2"));
    }

    @Test
    public void isSameFile() throws Exception {
        S3Path foo = fileSystem.getPath("/foo");
        S3Path baa = fileSystem.getPath("/baa");

        assertFalse(provider.isSameFile(foo, baa));
        assertTrue(provider.isSameFile(foo, foo));

        S3Path alsoFoo = fileSystem.getPath("foo");
        assertTrue(provider.isSameFile(foo, alsoFoo));

        S3Path alsoFoo2 = fileSystem.getPath("./foo");
        assertTrue(provider.isSameFile(foo, alsoFoo2));
    }

    @Test
    public void isHidden() {
        S3Path foo = fileSystem.getPath("/foo");
        //s3 doesn't have hidden files
        S3Path baa = fileSystem.getPath(".baa");

        assertFalse(provider.isHidden(foo));
        assertFalse(provider.isHidden(baa));
    }

    @Test
    public void getFileStore() {
        S3Path foo = fileSystem.getPath("/foo");
        //s3 doesn't have file stores
        assertNull(provider.getFileStore(foo));
    }

    @Test
    public void checkAccessWithoutException() throws Exception {

        when(mockClient.headObject(any(Consumer.class))).thenReturn(CompletableFuture.supplyAsync(() ->
                HeadObjectResponse.builder()
                        .sdkHttpResponse(SdkHttpResponse.builder().statusCode(200).build())
                        .build()));

        S3Path foo = fileSystem.getPath("/foo");
        provider.checkAccess(foo, AccessMode.READ);
        provider.checkAccess(foo, AccessMode.EXECUTE);
        provider.checkAccess(foo);
    }

    @Test
<<<<<<< HEAD
    public void checkAccessWhenAccessDenied() throws Exception {
=======
    public void checkAccessWhenAccessDenied() throws IOException, ExecutionException, InterruptedException {
>>>>>>> 88c69b07
        when(mockClient.headObject(any(Consumer.class))).thenReturn(CompletableFuture.supplyAsync(() ->
                HeadObjectResponse.builder()
                        .sdkHttpResponse(SdkHttpResponse.builder().statusCode(403).build())
                        .build()));

<<<<<<< HEAD
        S3Path foo = fileSystem.getPath("/foo");
        assertThrows(AccessDeniedException.class, () -> provider.checkAccess(foo));
    }

    @Test
    public void checkAccessWhenNoSuchFile() throws Exception {
=======
        S3Path foo = fs.getPath("/foo");
        assertThrows(AccessDeniedException.class, () -> provider.checkAccess(mockClient, foo));
    }

    @Test
    public void checkAccessWhenNoSuchFile() throws IOException, ExecutionException, InterruptedException {
>>>>>>> 88c69b07
        when(mockClient.headObject(any(Consumer.class))).thenReturn(CompletableFuture.supplyAsync(() ->
                HeadObjectResponse.builder()
                        .sdkHttpResponse(SdkHttpResponse.builder().statusCode(404).build())
                        .build()));

<<<<<<< HEAD
        S3Path foo = fileSystem.getPath("/foo");
        assertThrows(NoSuchFileException.class, () -> provider.checkAccess(foo));
=======
        S3Path foo = fs.getPath("/foo");
        assertThrows(NoSuchFileException.class, () -> provider.checkAccess(mockClient, foo));
>>>>>>> 88c69b07
    }

    @Test
    public void checkWriteAccess() throws Exception {
        when(mockClient.headObject(any(Consumer.class))).thenReturn(CompletableFuture.supplyAsync(() ->
                HeadObjectResponse.builder()
                        .sdkHttpResponse(SdkHttpResponse.builder().statusCode(200).build())
                        .build()));
        provider.checkAccess(fileSystem.getPath("foo"), AccessMode.WRITE);
    }

    @Test
    public void getFileAttributeView() {
        S3Path foo = fileSystem.getPath("/foo");
        final BasicFileAttributeView fileAttributeView = provider.getFileAttributeView(foo, BasicFileAttributeView.class);
        assertNotNull(fileAttributeView);
        assertTrue(fileAttributeView instanceof S3FileAttributeView);

        final S3FileAttributeView fileAttributeView1 = provider.getFileAttributeView(foo, S3FileAttributeView.class);
        assertNotNull(fileAttributeView1);
    }

    @Test
    public void getFileAttributeViewIllegalArg() {
<<<<<<< HEAD
        S3Path foo = fileSystem.getPath("/foo");
=======
        S3Path foo = fs.getPath("/foo");
>>>>>>> 88c69b07
        assertThrows(IllegalArgumentException.class, () -> provider.getFileAttributeView(foo, FileAttributeView.class));
    }

    @Test
    public void readAttributes() {
        S3Path foo = fileSystem.getPath("/foo");
        final BasicFileAttributes BasicFileAttributes = provider.readAttributes(foo, BasicFileAttributes.class);
        assertNotNull(BasicFileAttributes);
        assertTrue(BasicFileAttributes instanceof S3BasicFileAttributes);

        final S3BasicFileAttributes s3BasicFileAttributes = provider.readAttributes(foo, S3BasicFileAttributes.class);
        assertNotNull(s3BasicFileAttributes);
    }

    @Test
    public void testReadAttributes() {
        S3Path foo = fileSystem.getPath("/foo");
        S3Path fooDir = fileSystem.getPath("/foo/");

        when(mockClient.headObject(any(Consumer.class))).thenReturn(CompletableFuture.completedFuture(
                HeadObjectResponse.builder()
                        .lastModified(Instant.EPOCH)
                        .contentLength(100L)
                        .eTag("abcdef")
                        .build()));

        Map<String, Object> attributes = provider.readAttributes(foo, "*");
        assertTrue(attributes.size() >= 9);

        attributes = provider.readAttributes(foo, "lastModifiedTime,size,fileKey");
        assertEquals(3, attributes.size());
        assertEquals(FileTime.from(Instant.EPOCH), attributes.get("lastModifiedTime"));
        assertEquals(100L, attributes.get("size"));

        assertEquals(Collections.emptyMap(), provider.readAttributes(fooDir, "*"));
    }

    @Test
    public void setAttribute() {
<<<<<<< HEAD
        S3Path foo = fileSystem.getPath("/foo");
=======
        S3Path foo = fs.getPath("/foo");
>>>>>>> 88c69b07
        assertThrows(UnsupportedOperationException.class, () -> provider.setAttribute(foo, "x", "y"));
    }

    @Test
    public void getS3FileSystemFromS3URI() throws Exception {
        Map<String, String> env = new HashMap<>();
        env.put(AWS_REGION_PROPERTY, "us-west-1");

        final URI U = URI.create("s3://key:secret@endpoint.com:8000/bucket1");
        S3FileSystem fs = (S3FileSystem)FileSystems.newFileSystem(U, Collections.EMPTY_MAP);
        assertNotNull(fs);
        try {
            FileSystems.newFileSystem(URI.create("s3://endpoint.com:8000/bucket1"), Collections.EMPTY_MAP);
        } catch (FileSystemAlreadyExistsException x) {
            assertEquals("a file system already exists for 'endpoint.com:8000/bucket1', use getFileSystem() instead", x.getMessage());
        }
        assertSame(fs, FileSystems.getFileSystem(U));
        fs.close();
    }

    // --------------------------------------------------------- private methods

    private int countDirStreamItems(DirectoryStream<Path> stream) {
        AtomicInteger count = new AtomicInteger(0);
        stream.iterator().forEachRemaining(item -> count.incrementAndGet());
        return count.get();
    }

}<|MERGE_RESOLUTION|>--- conflicted
+++ resolved
@@ -5,10 +5,7 @@
 
 package software.amazon.nio.spi.s3;
 
-<<<<<<< HEAD
 import java.io.IOException;
-=======
->>>>>>> 88c69b07
 import org.junit.jupiter.api.BeforeEach;
 import org.junit.jupiter.api.Test;
 import org.junit.jupiter.api.extension.ExtendWith;
@@ -38,12 +35,9 @@
 import java.nio.file.DirectoryStream;
 import java.nio.file.FileAlreadyExistsException;
 import java.nio.file.FileSystem;
-<<<<<<< HEAD
 import java.nio.file.FileSystemAlreadyExistsException;
 import java.nio.file.FileSystemNotFoundException;
 import java.nio.file.FileSystems;
-=======
->>>>>>> 88c69b07
 import java.nio.file.NoSuchFileException;
 import java.nio.file.Path;
 import java.nio.file.Paths;
@@ -55,11 +49,8 @@
 import java.nio.file.attribute.FileTime;
 import java.time.Instant;
 import java.util.Collections;
-<<<<<<< HEAD
 import java.util.HashMap;
-=======
 import java.util.Iterator;
->>>>>>> 88c69b07
 import java.util.List;
 import java.util.Map;
 import java.util.concurrent.CompletableFuture;
@@ -75,42 +66,32 @@
 import static org.mockito.Mockito.times;
 import static org.mockito.Mockito.verify;
 import static org.mockito.Mockito.when;
-<<<<<<< HEAD
 import static software.amazon.nio.spi.s3.config.S3NioSpiConfiguration.AWS_REGION_PROPERTY;
-=======
->>>>>>> 88c69b07
 
 @SuppressWarnings("unchecked")
 @ExtendWith(MockitoExtension.class)
 public class S3FileSystemProviderTest {
 
     S3FileSystemProvider provider;
-    S3FileSystem fileSystem;
+    S3FileSystem fs;
     String pathUri = "s3://foo/baa";
     @Mock
     S3AsyncClient mockClient;
 
-<<<<<<< HEAD
 
     @BeforeEach
     public void init() {
         provider = new S3FileSystemProvider();
-=======
-    @BeforeEach
-    public void init() {
-        provider = new S3FileSystemProvider();
-        fs = new S3FileSystem("s3://mybucket", provider);
->>>>>>> 88c69b07
         lenient().when(mockClient.headObject(any(Consumer.class))).thenReturn(
                 CompletableFuture.supplyAsync(() -> HeadObjectResponse.builder().contentLength(100L).build()));
 
-        fileSystem = provider.newFileSystem(URI.create(pathUri));
-        fileSystem.clientProvider = new FakeS3ClientProvider(mockClient);
+        fs = provider.newFileSystem(URI.create(pathUri));
+        fs.clientProvider = new FakeS3ClientProvider(mockClient);
     }
 
     @AfterEach
     public void after() {
-       provider.closeFileSystem(fileSystem);
+       provider.closeFileSystem(fs);
     }
 
     @Test
@@ -239,16 +220,16 @@
         //
         // A filesystem for pathUri has been created already ;)
         //
-        assertSame(fileSystem, provider.getFileSystem(URI.create(pathUri)));
+        assertSame(fs, provider.getFileSystem(URI.create(pathUri)));
 
         //
         // New AWS S3 file system
         //
         S3FileSystem cfs = provider.newFileSystem(URI.create("s3://foo2/baa"));
         FileSystem gfs = provider.getFileSystem(URI.create("s3://foo2"));
-        assertNotSame(fileSystem, gfs); assertSame(cfs, gfs);
+        assertNotSame(fs, gfs); assertSame(cfs, gfs);
         gfs = provider.getFileSystem(URI.create("s3://foo2"));
-        assertNotSame(fileSystem, gfs); assertSame(cfs, gfs);
+        assertNotSame(fs, gfs); assertSame(cfs, gfs);
         provider.closeFileSystem(cfs);
 
         //
@@ -256,9 +237,9 @@
         //
         cfs = provider.newFileSystem(URI.create("s3://foo3"));
         gfs = provider.getFileSystem(URI.create("s3://foo3/dir"));
-        assertNotSame(fileSystem, gfs); assertSame(cfs, gfs);
+        assertNotSame(fs, gfs); assertSame(cfs, gfs);
         gfs = provider.getFileSystem(URI.create("s3://foo3/dir"));
-        assertNotSame(fileSystem, gfs); assertSame(cfs, gfs);
+        assertNotSame(fs, gfs); assertSame(cfs, gfs);
         provider.closeFileSystem(cfs);
 
         //
@@ -266,7 +247,7 @@
         //
         cfs = provider.newFileSystem(URI.create("s3://endpoint.com:2000/foo3"));
         gfs = provider.getFileSystem(URI.create("s3://endpoint.com:2000/foo3"));
-        assertNotSame(fileSystem, gfs); assertSame(cfs, gfs);
+        assertNotSame(fs, gfs); assertSame(cfs, gfs);
         gfs = provider.getFileSystem(URI.create("s3://endpoint.com:2000/foo3/dir/subdir"));
         assertSame(cfs, gfs);
         gfs = provider.getFileSystem(URI.create("s3://key@endpoint.com:2000/foo3/dir/subdir"));
@@ -292,7 +273,7 @@
 
     @Test
     public void closingFileSystemDiscardsItFromCache() {
-        provider.closeFileSystem(fileSystem);
+        provider.closeFileSystem(fs);
 
         assertThrows(
             FileSystemNotFoundException.class,
@@ -320,18 +301,7 @@
     }
 
     @Test
-<<<<<<< HEAD
-    public void newDirectoryStream() throws ExecutionException, InterruptedException, IOException {
-        S3Object object1 = S3Object.builder().key("key1").build();
-        S3Object object2 = S3Object.builder().key("key2").build();
-
-
-        when(mockClient.listObjectsV2Paginator(any(Consumer.class))).thenReturn(new ListObjectsV2Publisher(mockClient,
-                ListObjectsV2Request.builder()
-                        .bucket(fileSystem.bucketName())
-                        .prefix("")
-=======
-    public void newDirectoryStream() throws ExecutionException, InterruptedException {
+    public void newDirectoryStream() throws IOException, ExecutionException, InterruptedException {
 
         S3Object object1 = S3Object.builder().key(pathUri+"/key1").build();
         S3Object object2 = S3Object.builder().key(pathUri+"/key2").build();
@@ -340,24 +310,17 @@
                 ListObjectsV2Request.builder()
                         .bucket(fs.bucketName())
                         .prefix(pathUri + "/")
->>>>>>> 88c69b07
                         .build())
         );
 
         when(mockClient.listObjectsV2(any(ListObjectsV2Request.class))).thenReturn(CompletableFuture.supplyAsync(() ->
                 ListObjectsV2Response.builder().contents(object1, object2).build()));
 
-<<<<<<< HEAD
-        final DirectoryStream<Path> stream = provider.newDirectoryStream(Paths.get(URI.create(pathUri)), entry -> true);
-=======
-        final DirectoryStream<Path> stream = provider.newDirectoryStream(mockClient, Paths.get(URI.create(pathUri+"/")), entry -> true);
->>>>>>> 88c69b07
+        final DirectoryStream<Path> stream = provider.newDirectoryStream(Paths.get(URI.create(pathUri+"/")), entry -> true);
         assertNotNull(stream);
         assertEquals(2, countDirStreamItems(stream));
     }
 
-<<<<<<< HEAD
-=======
     /**
      * Tests core functionality of the path iterator used by the directory stream.
      */
@@ -375,8 +338,7 @@
         when(mockClient.listObjectsV2(any(ListObjectsV2Request.class))).thenReturn(CompletableFuture.supplyAsync(() ->
                 ListObjectsV2Response.builder().contents(object1, object2, object3).build()));
 
-        final Iterator<Path> pathIterator = provider.pathIteratorForPublisher(
-                path -> true,
+        final Iterator<Path> pathIterator = provider.pathIteratorForPublisher(path -> true,
                 fs,
                 pathUri+"/",
                 publisher);
@@ -404,8 +366,7 @@
         when(mockClient.listObjectsV2(any(ListObjectsV2Request.class))).thenReturn(CompletableFuture.supplyAsync(() ->
                 ListObjectsV2Response.builder().contents(object1, object2, object3).build()));
 
-        final Iterator<Path> pathIterator = provider.pathIteratorForPublisher(
-                path -> path.toString().endsWith("key2"),
+        final Iterator<Path> pathIterator = provider.pathIteratorForPublisher(path -> path.toString().endsWith("key2"),
                 fs,
                 pathUri+"/",
                 publisher);
@@ -423,13 +384,12 @@
         return count.get();
     }
 
->>>>>>> 88c69b07
     @Test
     public void createDirectory() throws Exception {
         when(mockClient.putObject(any(PutObjectRequest.class), any(AsyncRequestBody.class))).thenReturn(CompletableFuture.supplyAsync(() ->
                 PutObjectResponse.builder().build()));
 
-        provider.createDirectory(fileSystem.getPath("/baa/baz/"));
+        provider.createDirectory(fs.getPath("/baa/baz/"));
 
         ArgumentCaptor<PutObjectRequest> argumentCaptor = ArgumentCaptor.forClass(PutObjectRequest.class);
         verify(mockClient, times(1)).putObject(argumentCaptor.capture(), any(AsyncRequestBody.class));
@@ -446,7 +406,7 @@
         when(mockClient.deleteObjects(any(DeleteObjectsRequest.class))).thenReturn(CompletableFuture.supplyAsync(() ->
                 DeleteObjectsResponse.builder().build()));
 
-        provider.delete(fileSystem.getPath("/dir"));
+        provider.delete(fs.getPath("/dir"));
 
         ArgumentCaptor<DeleteObjectsRequest> argumentCaptor = ArgumentCaptor.forClass(DeleteObjectsRequest.class);
         verify(mockClient, times(1)).deleteObjects(argumentCaptor.capture());
@@ -470,8 +430,8 @@
         when(mockClient.copyObject(any(CopyObjectRequest.class))).thenReturn(CompletableFuture.supplyAsync(() ->
                 CopyObjectResponse.builder().build()));
 
-        S3Path dir1 = fileSystem.getPath("/dir1");
-        S3Path dir2 = fileSystem.getPath("/dir2");
+        S3Path dir1 = fs.getPath("/dir1");
+        S3Path dir2 = fs.getPath("/dir2");
         assertThrows(FileAlreadyExistsException.class, () -> provider.copy(dir1, dir2));
         provider.copy(dir1, dir2, StandardCopyOption.REPLACE_EXISTING);
 
@@ -502,8 +462,8 @@
         when(mockClient.deleteObjects(any(DeleteObjectsRequest.class))).thenReturn(CompletableFuture.supplyAsync(() ->
                 DeleteObjectsResponse.builder().build()));
 
-        S3Path dir1 = fileSystem.getPath("/dir1");
-        S3Path dir2 = fileSystem.getPath("/dir2");
+        S3Path dir1 = fs.getPath("/dir1");
+        S3Path dir2 = fs.getPath("/dir2");
         assertThrows(FileAlreadyExistsException.class, () -> provider.move(dir1, dir2));
         provider.move(dir1, dir2, StandardCopyOption.REPLACE_EXISTING);
 
@@ -528,24 +488,24 @@
 
     @Test
     public void isSameFile() throws Exception {
-        S3Path foo = fileSystem.getPath("/foo");
-        S3Path baa = fileSystem.getPath("/baa");
+        S3Path foo = fs.getPath("/foo");
+        S3Path baa = fs.getPath("/baa");
 
         assertFalse(provider.isSameFile(foo, baa));
         assertTrue(provider.isSameFile(foo, foo));
 
-        S3Path alsoFoo = fileSystem.getPath("foo");
+        S3Path alsoFoo = fs.getPath("foo");
         assertTrue(provider.isSameFile(foo, alsoFoo));
 
-        S3Path alsoFoo2 = fileSystem.getPath("./foo");
+        S3Path alsoFoo2 = fs.getPath("./foo");
         assertTrue(provider.isSameFile(foo, alsoFoo2));
     }
 
     @Test
     public void isHidden() {
-        S3Path foo = fileSystem.getPath("/foo");
+        S3Path foo = fs.getPath("/foo");
         //s3 doesn't have hidden files
-        S3Path baa = fileSystem.getPath(".baa");
+        S3Path baa = fs.getPath(".baa");
 
         assertFalse(provider.isHidden(foo));
         assertFalse(provider.isHidden(baa));
@@ -553,7 +513,7 @@
 
     @Test
     public void getFileStore() {
-        S3Path foo = fileSystem.getPath("/foo");
+        S3Path foo = fs.getPath("/foo");
         //s3 doesn't have file stores
         assertNull(provider.getFileStore(foo));
     }
@@ -566,50 +526,32 @@
                         .sdkHttpResponse(SdkHttpResponse.builder().statusCode(200).build())
                         .build()));
 
-        S3Path foo = fileSystem.getPath("/foo");
+        S3Path foo = fs.getPath("/foo");
         provider.checkAccess(foo, AccessMode.READ);
         provider.checkAccess(foo, AccessMode.EXECUTE);
         provider.checkAccess(foo);
     }
 
     @Test
-<<<<<<< HEAD
     public void checkAccessWhenAccessDenied() throws Exception {
-=======
-    public void checkAccessWhenAccessDenied() throws IOException, ExecutionException, InterruptedException {
->>>>>>> 88c69b07
         when(mockClient.headObject(any(Consumer.class))).thenReturn(CompletableFuture.supplyAsync(() ->
                 HeadObjectResponse.builder()
                         .sdkHttpResponse(SdkHttpResponse.builder().statusCode(403).build())
                         .build()));
 
-<<<<<<< HEAD
-        S3Path foo = fileSystem.getPath("/foo");
+        S3Path foo = fs.getPath("/foo");
         assertThrows(AccessDeniedException.class, () -> provider.checkAccess(foo));
     }
 
     @Test
     public void checkAccessWhenNoSuchFile() throws Exception {
-=======
-        S3Path foo = fs.getPath("/foo");
-        assertThrows(AccessDeniedException.class, () -> provider.checkAccess(mockClient, foo));
-    }
-
-    @Test
-    public void checkAccessWhenNoSuchFile() throws IOException, ExecutionException, InterruptedException {
->>>>>>> 88c69b07
         when(mockClient.headObject(any(Consumer.class))).thenReturn(CompletableFuture.supplyAsync(() ->
                 HeadObjectResponse.builder()
                         .sdkHttpResponse(SdkHttpResponse.builder().statusCode(404).build())
                         .build()));
 
-<<<<<<< HEAD
-        S3Path foo = fileSystem.getPath("/foo");
+        S3Path foo = fs.getPath("/foo");
         assertThrows(NoSuchFileException.class, () -> provider.checkAccess(foo));
-=======
-        S3Path foo = fs.getPath("/foo");
-        assertThrows(NoSuchFileException.class, () -> provider.checkAccess(mockClient, foo));
->>>>>>> 88c69b07
     }
 
     @Test
@@ -618,12 +560,12 @@
                 HeadObjectResponse.builder()
                         .sdkHttpResponse(SdkHttpResponse.builder().statusCode(200).build())
                         .build()));
-        provider.checkAccess(fileSystem.getPath("foo"), AccessMode.WRITE);
+        provider.checkAccess(fs.getPath("foo"), AccessMode.WRITE);
     }
 
     @Test
     public void getFileAttributeView() {
-        S3Path foo = fileSystem.getPath("/foo");
+        S3Path foo = fs.getPath("/foo");
         final BasicFileAttributeView fileAttributeView = provider.getFileAttributeView(foo, BasicFileAttributeView.class);
         assertNotNull(fileAttributeView);
         assertTrue(fileAttributeView instanceof S3FileAttributeView);
@@ -634,17 +576,13 @@
 
     @Test
     public void getFileAttributeViewIllegalArg() {
-<<<<<<< HEAD
-        S3Path foo = fileSystem.getPath("/foo");
-=======
-        S3Path foo = fs.getPath("/foo");
->>>>>>> 88c69b07
+        S3Path foo = fs.getPath("/foo");
         assertThrows(IllegalArgumentException.class, () -> provider.getFileAttributeView(foo, FileAttributeView.class));
     }
 
     @Test
     public void readAttributes() {
-        S3Path foo = fileSystem.getPath("/foo");
+        S3Path foo = fs.getPath("/foo");
         final BasicFileAttributes BasicFileAttributes = provider.readAttributes(foo, BasicFileAttributes.class);
         assertNotNull(BasicFileAttributes);
         assertTrue(BasicFileAttributes instanceof S3BasicFileAttributes);
@@ -655,8 +593,8 @@
 
     @Test
     public void testReadAttributes() {
-        S3Path foo = fileSystem.getPath("/foo");
-        S3Path fooDir = fileSystem.getPath("/foo/");
+        S3Path foo = fs.getPath("/foo");
+        S3Path fooDir = fs.getPath("/foo/");
 
         when(mockClient.headObject(any(Consumer.class))).thenReturn(CompletableFuture.completedFuture(
                 HeadObjectResponse.builder()
@@ -678,11 +616,7 @@
 
     @Test
     public void setAttribute() {
-<<<<<<< HEAD
-        S3Path foo = fileSystem.getPath("/foo");
-=======
-        S3Path foo = fs.getPath("/foo");
->>>>>>> 88c69b07
+        S3Path foo = fs.getPath("/foo");
         assertThrows(UnsupportedOperationException.class, () -> provider.setAttribute(foo, "x", "y"));
     }
 
@@ -702,13 +636,4 @@
         assertSame(fs, FileSystems.getFileSystem(U));
         fs.close();
     }
-
-    // --------------------------------------------------------- private methods
-
-    private int countDirStreamItems(DirectoryStream<Path> stream) {
-        AtomicInteger count = new AtomicInteger(0);
-        stream.iterator().forEachRemaining(item -> count.incrementAndGet());
-        return count.get();
-    }
-
 }