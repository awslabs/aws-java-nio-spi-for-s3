--- conflicted
+++ resolved
@@ -5,10 +5,7 @@
 
 package software.amazon.nio.spi.s3;
 
-<<<<<<< HEAD
-=======
 import static com.github.stefanbirkner.systemlambda.SystemLambda.restoreSystemProperties;
->>>>>>> b115b67b
 import org.mockito.ArgumentCaptor;
 import org.mockito.Mock;
 import software.amazon.awssdk.core.async.AsyncRequestBody;
@@ -43,10 +40,7 @@
 import static org.mockito.Mockito.verify;
 import static org.mockito.Mockito.when;
 import org.mockito.junit.jupiter.MockitoExtension;
-<<<<<<< HEAD
-=======
 import software.amazon.awssdk.auth.credentials.AwsCredentials;
->>>>>>> b115b67b
 
 @SuppressWarnings("unchecked")
 @ExtendWith(MockitoExtension.class)
@@ -58,17 +52,10 @@
     @Mock
     S3AsyncClient mockClient;
 
-<<<<<<< HEAD
+
     @BeforeEach
     public void init() {
         provider = new S3FileSystemProvider();
-        fs = new S3FileSystem("s3://mybucket", provider);
-=======
-
-    @BeforeEach
-    public void init() {
-        provider = new S3FileSystemProvider();
->>>>>>> b115b67b
         lenient().when(mockClient.headObject(any(Consumer.class))).thenReturn(
                 CompletableFuture.supplyAsync(() -> HeadObjectResponse.builder().contentLength(100L).build()));
 
@@ -95,11 +82,6 @@
 
     @Test
     public void newFileSystem() {
-<<<<<<< HEAD
-        URI uri = URI.create(pathUri);
-        final FileSystem fileSystem = provider.newFileSystem(uri, Collections.emptyMap());
-        assertTrue(fileSystem instanceof S3FileSystem);
-=======
         //
         // A filesystem for pathUri has been created already ;)
         //
@@ -211,7 +193,6 @@
                 x.getMessage()
             );
         }
->>>>>>> b115b67b
     }
 
     @Test
@@ -480,43 +461,25 @@
     }
 
     @Test
-<<<<<<< HEAD
-    public void checkAccessWhenAccessDenied() throws IOException, ExecutionException, InterruptedException {
-=======
     public void checkAccessWhenAccessDenied() throws Exception {
->>>>>>> b115b67b
         when(mockClient.headObject(any(Consumer.class))).thenReturn(CompletableFuture.supplyAsync(() ->
                 HeadObjectResponse.builder()
                         .sdkHttpResponse(SdkHttpResponse.builder().statusCode(403).build())
                         .build()));
 
-<<<<<<< HEAD
-        S3Path foo = fs.getPath("/foo");
-        assertThrows(AccessDeniedException.class, () -> provider.checkAccess(mockClient, foo));
-    }
-
-    @Test
-    public void checkAccessWhenNoSuchFile() throws IOException, ExecutionException, InterruptedException {
-=======
         S3Path foo = fileSystem.getPath("/foo");
         assertThrows(AccessDeniedException.class, () -> provider.checkAccess(foo));
     }
 
     @Test
     public void checkAccessWhenNoSuchFile() throws Exception {
->>>>>>> b115b67b
         when(mockClient.headObject(any(Consumer.class))).thenReturn(CompletableFuture.supplyAsync(() ->
                 HeadObjectResponse.builder()
                         .sdkHttpResponse(SdkHttpResponse.builder().statusCode(404).build())
                         .build()));
 
-<<<<<<< HEAD
-        S3Path foo = fs.getPath("/foo");
-        assertThrows(NoSuchFileException.class, () -> provider.checkAccess(mockClient, foo));
-=======
         S3Path foo = fileSystem.getPath("/foo");
         assertThrows(NoSuchFileException.class, () -> provider.checkAccess(foo));
->>>>>>> b115b67b
     }
 
     @Test
@@ -541,11 +504,7 @@
 
     @Test
     public void getFileAttributeViewIllegalArg() {
-<<<<<<< HEAD
-        S3Path foo = fs.getPath("/foo");
-=======
-        S3Path foo = fileSystem.getPath("/foo");
->>>>>>> b115b67b
+        S3Path foo = fileSystem.getPath("/foo");
         assertThrows(IllegalArgumentException.class, () -> provider.getFileAttributeView(foo, FileAttributeView.class));
     }
 
@@ -585,10 +544,6 @@
 
     @Test
     public void setAttribute() {
-<<<<<<< HEAD
-        S3Path foo = fs.getPath("/foo");
-        assertThrows(UnsupportedOperationException.class, () -> provider.setAttribute(foo, "x", "y"));
-=======
         S3Path foo = fileSystem.getPath("/foo");
         assertThrows(UnsupportedOperationException.class, () -> provider.setAttribute(foo, "x", "y"));
     }
@@ -609,7 +564,6 @@
             assertSame(fs, FileSystems.getFileSystem(U));
             fs.close();
         });
->>>>>>> b115b67b
     }
 
     // --------------------------------------------------------- private methods
