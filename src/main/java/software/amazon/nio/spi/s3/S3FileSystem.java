--- conflicted
+++ resolved
@@ -28,11 +28,6 @@
 /**
  * A Java NIO FileSystem for an S3 bucket as seen through the lens of the AWS Principal calling the class.
  *
-<<<<<<< HEAD
- * TODO:deprecate constructors with uri
- *
-=======
->>>>>>> 9d809969
  */
 public class S3FileSystem extends FileSystem {
     final Logger logger = LoggerFactory.getLogger(this.getClass());
@@ -108,7 +103,6 @@
     protected S3FileSystem(URI uri, S3FileSystemProvider provider) {
         this(uri, provider, null);
 
-<<<<<<< HEAD
     }
 
     /**
@@ -138,37 +132,6 @@
     }
 
     /**
-=======
-    }
-
-    /**
-     * Create a filesystem that represents the bucket specified by the URI
-     *
-     * @param uri a valid S3 URI to a bucket, e.g <code>URI.create("s3://mybucket")</code>
-     * @param provider the provider to be used with this fileSystem
-     * @param config the configuration to use; can be null to use a default configuration
-     *
-     * @deprecated the preferred way to create a file system is to use NIO or
-     * the provider itself:
-     *
-     * {@code Path p = Paths.get("s3://mybucket");}
-     *
-     * This method should be replaced with {@code new S3FileSystem(provider, config)}
-     */
-    @Deprecated
-    protected S3FileSystem(URI uri, S3FileSystemProvider provider, S3NioSpiConfiguration config) {
-        this(provider, config);
-
-        //
-        // note that this is pretty bad: we are picking some loginc from the
-        // provider and we patch it here...
-        //
-        S3FileSystemInfo info = provider.fileSystemInfo(uri);
-        configuration.withBucketName(info.bucket());
-    }
-
-    /**
->>>>>>> 9d809969
      * Create a filesystem that represents the named bucket with minimal
      * configuration. This should be used for testing purposes only.
      *
@@ -227,15 +190,8 @@
     /**
      * @return the S3Client associated with this FileSystem
      */
-<<<<<<< HEAD
-
     public S3AsyncClient client() {
         if (client == null) {
-            // TODO: use endpoint in the configuration
-=======
-    public S3AsyncClient client() {
-        if (client == null) {
->>>>>>> 9d809969
             client = clientProvider.generateAsyncClient(bucketName);
         }
 
