/*
 * Copyright Amazon.com, Inc. or its affiliates. All Rights Reserved.
 * SPDX-License-Identifier: Apache-2.0
 */

package software.amazon.nio.spi.s3;

import org.slf4j.Logger;
import org.slf4j.LoggerFactory;
import software.amazon.awssdk.services.s3.S3AsyncClient;
import software.amazon.awssdk.services.s3.model.HeadObjectResponse;
import software.amazon.nio.spi.s3.config.S3NioSpiConfiguration;
import software.amazon.nio.spi.s3.util.TimeOutUtils;

import java.io.IOException;
import java.nio.ByteBuffer;
import java.nio.channels.*;
import java.nio.file.OpenOption;
import java.nio.file.StandardOpenOption;
import java.util.Collections;
import java.util.Set;
import java.util.concurrent.ExecutionException;
import java.util.concurrent.TimeUnit;
import java.util.concurrent.TimeoutException;

public class S3SeekableByteChannel implements SeekableByteChannel {

    private static final Logger LOGGER = LoggerFactory.getLogger(S3SeekableByteChannel.class);

    private long position;
    private final S3AsyncClient s3Client;
    private final S3Path path;
    private final ReadableByteChannel readDelegate;
    private final S3WritableByteChannel writeDelegate;

    private boolean closed;
    private long size = -1L;

    protected S3SeekableByteChannel(S3Path s3Path, S3AsyncClient s3Client) throws IOException {
        this(s3Path, s3Client, Collections.singleton(StandardOpenOption.READ));
    }

    /**
     * @deprecated startAt is only a valid parameter for the read mode and is
     * therefore discouraged to be used during creation of the channel
     */
    @Deprecated
    protected S3SeekableByteChannel(S3Path s3Path, S3AsyncClient s3Client, long startAt) throws IOException {
        this(s3Path, s3Client, startAt, Collections.singleton(StandardOpenOption.READ), null, null);
    }

    /**
     * @deprecated startAt is only a valid parameter for the read mode and is
     * therefore discouraged to be used during creation of the channel
     */
    @Deprecated
    protected S3SeekableByteChannel(S3Path s3Path, long startAt) throws IOException {
<<<<<<< HEAD
        this(s3Path, S3FileSystemProvider.getClientStore().getAsyncClientForBucketName(s3Path.bucketName()), startAt);
    }

    protected S3SeekableByteChannel(S3Path s3Path) throws IOException {
        this(s3Path, S3FileSystemProvider.getClientStore().getAsyncClientForBucketName(s3Path.bucketName()), Collections.singleton(StandardOpenOption.READ));
=======
        this(s3Path, s3Path.getFileSystem().client(), startAt);
    }

    protected S3SeekableByteChannel(S3Path s3Path) throws IOException {
        this(s3Path, s3Path.getFileSystem().client(), Collections.singleton(StandardOpenOption.READ));
>>>>>>> b115b67b
    }

    protected S3SeekableByteChannel(S3Path s3Path, S3AsyncClient s3Client, Set<? extends OpenOption> options) throws IOException {
        this(s3Path, s3Client, 0L, options, null, null);
    }

    protected S3SeekableByteChannel(S3Path s3Path, S3AsyncClient s3Client, Set<? extends OpenOption> options, long timeout, TimeUnit timeUnit) throws IOException {
        this(s3Path, s3Client, 0L, options, timeout, timeUnit);
    }

    private S3SeekableByteChannel(S3Path s3Path, S3AsyncClient s3Client, long startAt, Set<? extends OpenOption> options, Long timeout, TimeUnit timeUnit) throws IOException {
        position = startAt;
        path = s3Path;
        closed = false;
        this.s3Client = s3Client;
        s3Path.getFileSystem().registerOpenChannel(this);

        if (options.contains(StandardOpenOption.WRITE) && options.contains(StandardOpenOption.READ)) {
            throw new IOException("This channel does not support read and write access simultaneously");
        }
        if (options.contains(StandardOpenOption.SYNC) || options.contains(StandardOpenOption.DSYNC)) {
            throw new IOException("The SYNC/DSYNC options is not supported");
        }

        // later we will add a constructor that allows providing delegates for composition

        S3NioSpiConfiguration config = new S3NioSpiConfiguration();
        if (options.contains(StandardOpenOption.WRITE)) {
            LOGGER.info("using S3WritableByteChannel as write delegate for path '{}'", s3Path.toUri());
            readDelegate = null;
            writeDelegate = new S3WritableByteChannel(s3Path, s3Client, options, timeout, timeUnit);
            position = 0L;
        } else if (options.contains(StandardOpenOption.READ) || options.size() == 0) {
            LOGGER.info("using S3ReadAheadByteChannel as read delegate for path '{}'", s3Path.toUri());
            readDelegate = new S3ReadAheadByteChannel(s3Path, config.getMaxFragmentSize(), config.getMaxFragmentNumber(), s3Client, this, timeout, timeUnit);
            writeDelegate = null;
        } else {
            throw new IOException("Invalid channel mode");
        }
    }

    /**
     * Reads a sequence of bytes from this channel into the given buffer.
     *
     * <p> Bytes are read starting at this channel's current position, and
     * then the position is updated with the number of bytes actually read.
     * Otherwise, this method behaves exactly as specified in the {@link
     * ReadableByteChannel} interface.
     *
     * @param dst the destination buffer
     * @return the number of bytes read or -1 if no more bytes can be read.
     */
    @Override
    public int read(ByteBuffer dst) throws IOException {
        validateOpen();

        if (readDelegate == null) {
            throw new NonReadableChannelException();
        }

        return readDelegate.read(dst);
    }

    /**
     * Writes a sequence of bytes to this channel from the given buffer.
     *
     * <p> Bytes are written starting at this channel's current position, unless
     * the channel is connected to an entity such as a file that is opened with
     * the {@link StandardOpenOption#APPEND APPEND} option, in
     * which case the position is first advanced to the end. The entity to which
     * the channel is connected is grown, if necessary, to accommodate the
     * written bytes, and then the position is updated with the number of bytes
     * actually written. Otherwise, this method behaves exactly as specified by
     * the {@link WritableByteChannel} interface.
     *
     * @param src the src of the bytes to write to this channel
     */
    @Override
    public int write(ByteBuffer src) throws IOException {
        validateOpen();

        if (writeDelegate == null) {
            throw new NonWritableChannelException();
        }

        int length = src.remaining();
        this.position += length;

        return writeDelegate.write(src);
    }

    /**
     * Returns this channel's position.
     *
     * @return This channel's position,
     * a non-negative integer counting the number of bytes
     * from the beginning of the entity to the current position
     */
    @Override
    public long position() throws IOException {
        validateOpen();

        synchronized (this) {
            return position;
        }
    }

    /**
     * Sets this channel's position.
     *
     * <p> Setting the position to a value that is greater than the current size
     * is legal but does not change the size of the entity.  A later attempt to
     * read bytes at such a position will immediately return an end-of-file
     * indication.  A later attempt to write bytes at such a position will cause
     * the entity to grow to accommodate the new bytes; the values of any bytes
     * between the previous end-of-file and the newly-written bytes are
     * unspecified.
     *
     * <p> Setting the channel's position is not recommended when connected to
     * an entity, typically a file, that is opened with the {@link
     * StandardOpenOption#APPEND APPEND} option. When opened for
     * append, the position is first advanced to the end before writing.
     *
     * @param newPosition The new position, a non-negative integer counting
     *                    the number of bytes from the beginning of the entity
     * @return This channel
     * @throws ClosedChannelException   If this channel is closed
     * @throws IllegalArgumentException If the new position is negative
     * @throws IOException              If some other I/O error occurs
     */
    @Override
    public SeekableByteChannel position(long newPosition) throws IOException {
        if (newPosition < 0)
            throw new IllegalArgumentException("newPosition cannot be < 0");

        if (!isOpen()) {
            throw new ClosedChannelException();
        }

        // this is only valid to read channels
        if (readDelegate == null) {
            throw new NonReadableChannelException();
        }

        synchronized (this) {
            position = newPosition;
            return this;
        }
    }

    /**
     * Returns the current size of entity to which this channel is connected.
     *
     * @return The current size, measured in bytes
     * @throws IOException If some other I/O error occurs
     */
    @Override
    public long size() throws IOException {
        validateOpen();

        if (size < 0) {

            long timeOut = TimeOutUtils.TIMEOUT_TIME_LENGTH_1;
            TimeUnit unit = TimeUnit.MINUTES;

            LOGGER.debug("requesting size of '{}'", path.toUri());
            synchronized (this) {
                final HeadObjectResponse headObjectResponse;
                try {
                    headObjectResponse = s3Client.headObject(builder -> builder
                            .bucket(path.bucketName())
                            .key(path.getKey())).get(timeOut, unit);
                } catch (InterruptedException e) {
                    Thread.currentThread().interrupt();
                    throw new RuntimeException(e);
                } catch (ExecutionException e) {
                    throw new IOException(e);
                } catch (TimeoutException e) {
                    throw TimeOutUtils.logAndGenerateExceptionOnTimeOut(LOGGER, "size", timeOut, unit);
                }

                LOGGER.debug("size of '{}' is '{}'", path.toUri(), headObjectResponse.contentLength());
                this.size = headObjectResponse.contentLength();
            }
        }
        return this.size;
    }

    /**
     * Truncates the entity, to which this channel is connected, to the given
     * size.
     *
     * <p> If the given size is less than the current size then the entity is
     * truncated, discarding any bytes beyond the new end. If the given size is
     * greater than or equal to the current size then the entity is not modified.
     * In either case, if the current position is greater than the given size
     * then it is set to that size.
     *
     * <p> An implementation of this interface may prohibit truncation when
     * connected to an entity, typically a file, opened with the {@link
     * StandardOpenOption#APPEND APPEND} option.
     *
     * @param size The new size, a non-negative byte count
     * @return This channel
     */
    @Override
    public SeekableByteChannel truncate(long size) {
        throw new UnsupportedOperationException("Currently not supported");
    }

    /**
     * Tells whether this channel is open.
     *
     * @return {@code true} if, and only if, this channels delegate is open
     */
    @Override
    public boolean isOpen() {
        synchronized (this) {
            return !this.closed;
        }
    }

    /**
     * Closes this channel.
     *
     * <p> After a channel is closed, any further attempt to invoke I/O
     * operations upon it will cause a {@link ClosedChannelException} to be
     * thrown.
     *
     * <p> If this channel is already closed then invoking this method has no
     * effect.
     *
     * <p> This method may be invoked at any time.  If some other thread has
     * already invoked it, however, then another invocation will block until
     * the first invocation is complete, after which it will return without
     * effect. </p>
     */
    @Override
    public void close() throws IOException {
        synchronized (this) {
            if (readDelegate != null) {
                readDelegate.close();
            }
            if (writeDelegate != null) {
                writeDelegate.close();
            }
            closed = true;
            path.getFileSystem().deregisterClosedChannel(this);
        }
    }

    private void validateOpen() throws ClosedChannelException {
        if (this.closed) {
            throw new ClosedChannelException();
        }
    }

    /**
     * Access the underlying {@code ReadableByteChannel} used for reading
     * @return the channel. May be null if opened for writing only
     */
    protected ReadableByteChannel getReadDelegate() {
        return this.readDelegate;
    }

    /**
     * Access the underlying {@code WritableByteChannel} used for writing
     * @return the channel. May be null if opened for reading only
     */
    protected WritableByteChannel getWriteDelegate() {
        return this.writeDelegate;
    }
}<|MERGE_RESOLUTION|>--- conflicted
+++ resolved
@@ -55,19 +55,11 @@
      */
     @Deprecated
     protected S3SeekableByteChannel(S3Path s3Path, long startAt) throws IOException {
-<<<<<<< HEAD
-        this(s3Path, S3FileSystemProvider.getClientStore().getAsyncClientForBucketName(s3Path.bucketName()), startAt);
-    }
-
-    protected S3SeekableByteChannel(S3Path s3Path) throws IOException {
-        this(s3Path, S3FileSystemProvider.getClientStore().getAsyncClientForBucketName(s3Path.bucketName()), Collections.singleton(StandardOpenOption.READ));
-=======
         this(s3Path, s3Path.getFileSystem().client(), startAt);
     }
 
     protected S3SeekableByteChannel(S3Path s3Path) throws IOException {
         this(s3Path, s3Path.getFileSystem().client(), Collections.singleton(StandardOpenOption.READ));
->>>>>>> b115b67b
     }
 
     protected S3SeekableByteChannel(S3Path s3Path, S3AsyncClient s3Client, Set<? extends OpenOption> options) throws IOException {
