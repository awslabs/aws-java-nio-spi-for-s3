--- conflicted
+++ resolved
@@ -269,8 +269,6 @@
      */
     @Override
     public SeekableByteChannel newByteChannel(Path path, Set<? extends OpenOption> options, FileAttribute<?>... attrs) throws IOException {
-<<<<<<< HEAD
-=======
         return this.newByteChannel(null, path, options, attrs);
     }
 
@@ -285,7 +283,6 @@
      * @throws IOException if the channel creation fails
      */
     protected SeekableByteChannel newByteChannel(S3AsyncClient client, Path path, Set<? extends OpenOption> options, FileAttribute<?>... attrs) throws IOException {
->>>>>>> b54d783f
         if (Objects.isNull(options)) {
             options = Collections.emptySet();
         }
@@ -372,18 +369,6 @@
     }
 
     /**
-<<<<<<< HEAD
-     * truncate objects whose key after the prefix contains a "/" to the first "/" after the prefix
-     */
-    private S3Path truncateByPrefix(final S3FileSystem fs, final String prefix, final S3Object object) {
-        if (object.key().indexOf(prefix) != 0 || object.key().equals(prefix)) {
-            return S3Path.getPath(fs, object);
-        }
-
-        int indexOfNextSeparator = object.key().indexOf(S3Path.PATH_SEPARATOR, prefix.length());
-        String truncated = indexOfNextSeparator == -1 ? object.key() : object.key().substring(0, indexOfNextSeparator+1);
-        return fs.getPath(truncated);
-=======
      * Get a new directory stream that will use the specified client. A composable and testable version of the public
      * version of {@code newDirectoryStream}
      * @param s3Client the client to use for calls to S3
@@ -460,7 +445,6 @@
         } catch (IOException e){
             throw new RuntimeException("Cannot construct filesystem for path "+pathString, e);
         }
->>>>>>> b54d783f
     }
 
     /**
@@ -748,7 +732,6 @@
     @Override
     public void checkAccess(Path path, AccessMode... modes) throws IOException {
         try {
-<<<<<<< HEAD
             assert path instanceof S3Path;
 
             final S3Path s3Path = (S3Path) path.toRealPath(NOFOLLOW_LINKS);
@@ -762,8 +745,26 @@
             } else {
                 response = s3Client.headObject(req -> req.bucket(bucketName).key(s3Path.getKey()));
             }
-=======
-            this.checkAccess(null, path, modes);
+
+            long timeOut = TimeOutUtils.TIMEOUT_TIME_LENGTH_1;
+            TimeUnit unit = MINUTES;
+
+            try {
+                SdkHttpResponse httpResponse = response.get(timeOut, unit).sdkHttpResponse();
+                if (httpResponse.isSuccessful()) return;
+
+                if (httpResponse.statusCode() == FORBIDDEN)
+                    throw new AccessDeniedException(s3Path.toString());
+
+                if (httpResponse.statusCode() == NOT_FOUND)
+                    throw new NoSuchFileException(s3Path.toString());
+
+                throw new IOException(String.format("exception occurred while checking access, response code was '%d'",
+                        httpResponse.statusCode()));
+
+            } catch (TimeoutException e) {
+                throw logAndGenerateExceptionOnTimeOut(logger, "checkAccess", timeOut, unit);
+            }
         } catch (ExecutionException e) {
             throw new IOException(e);
         } catch (InterruptedException e) {
@@ -796,32 +797,25 @@
         } else {
             response = s3Client.headObject(req -> req.bucket(bucketName).key(s3Path.getKey()));
         }
->>>>>>> b54d783f
-
-            long timeOut = TimeOutUtils.TIMEOUT_TIME_LENGTH_1;
-            TimeUnit unit = MINUTES;
-
-            try {
-                SdkHttpResponse httpResponse = response.get(timeOut, unit).sdkHttpResponse();
-                if (httpResponse.isSuccessful()) return;
-
-                if (httpResponse.statusCode() == FORBIDDEN)
-                    throw new AccessDeniedException(s3Path.toString());
-
-                if (httpResponse.statusCode() == NOT_FOUND)
-                    throw new NoSuchFileException(s3Path.toString());
-
-                throw new IOException(String.format("exception occurred while checking access, response code was '%d'",
-                        httpResponse.statusCode()));
-
-            } catch (TimeoutException e) {
-                throw logAndGenerateExceptionOnTimeOut(logger, "checkAccess", timeOut, unit);
-            }
-        } catch (ExecutionException e) {
-            throw new IOException(e);
-        } catch (InterruptedException e) {
-            Thread.currentThread().interrupt();
-            throw new RuntimeException(e);
+
+        long timeOut = TimeOutUtils.TIMEOUT_TIME_LENGTH_1;
+        TimeUnit unit = MINUTES;
+
+        try {
+            SdkHttpResponse httpResponse = response.get(timeOut, unit).sdkHttpResponse();
+            if (httpResponse.isSuccessful()) return;
+
+            if (httpResponse.statusCode() == FORBIDDEN)
+                throw new AccessDeniedException(s3Path.toString());
+
+            if (httpResponse.statusCode() == NOT_FOUND)
+                throw new NoSuchFileException(s3Path.toString());
+
+            throw new IOException(String.format("exception occurred while checking access, response code was '%d'",
+                    httpResponse.statusCode()));
+
+        } catch (TimeoutException e) {
+            throw logAndGenerateExceptionOnTimeOut(logger, "checkAccess", timeOut, unit);
         }
     }
 
