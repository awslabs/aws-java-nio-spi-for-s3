--- conflicted
+++ resolved
@@ -800,7 +800,15 @@
     }
 
     /**
-<<<<<<< HEAD
+     * Set custom configuration. This configuration is referred to for API timeouts
+     *
+     * @param configuration    The new configuration containing the timeout info
+     */
+    public void setConfiguration(S3NioSpiConfiguration configuration) {
+        this.configuration = configuration;
+    }
+
+    /**
      * @param path    the path of the file to open or create
      * @param options options specifying how the file is opened
      * @param attrs   an optional list of file attributes to set atomically when
@@ -815,14 +823,6 @@
         S3FileSystem fs = (S3FileSystem) getFileSystem(path.toUri());
         S3SeekableByteChannel s3SeekableByteChannel = new S3SeekableByteChannel((S3Path) path, fs.client(), options);
         return new S3FileChannel(s3SeekableByteChannel);
-=======
-     * Set custom configuration. This configuration is referred to for API timeouts
-     *
-     * @param configuration    The new configuration containing the timeout info
-     */
-    public void setConfiguration(S3NioSpiConfiguration configuration) {
-        this.configuration = configuration;
->>>>>>> 509c6879
     }
 
     void closeFileSystem(FileSystem fs) {
