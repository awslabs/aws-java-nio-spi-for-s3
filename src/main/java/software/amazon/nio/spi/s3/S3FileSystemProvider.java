--- conflicted
+++ resolved
@@ -125,20 +125,12 @@
         }
         if (uri.getScheme() == null) {
             throw new IllegalArgumentException(
-<<<<<<< HEAD
-                String.format("invalid uri '%s', please provide an uri as s3://[key:secret@][host:port]/bucket", uri.toString())
-=======
                 String.format("invalid uri '%s', please provide an uri as s3://bucket", uri.toString())
->>>>>>> 9d809969
             );
         }
         if (uri.getAuthority() == null) {
             throw new IllegalArgumentException(
-<<<<<<< HEAD
-                String.format("invalid uri '%s', please provide an uri as s3://[key:secret@][host:port]/bucket", uri.toString())
-=======
                 String.format("invalid uri '%s', please provide an uri as s3://bucket", uri.toString())
->>>>>>> 9d809969
             );
         }
 
@@ -332,11 +324,7 @@
         return channel;
     }
 
-<<<<<<< HEAD
-     /**
-=======
-    /**
->>>>>>> 9d809969
+    /**
      *
      * @deprecated in favour of using a proper S3ClientProvider in S3FileSystem.
      *             For instance, instead of the following code:
@@ -412,11 +400,7 @@
         final S3FileSystem fs = s3Path.getFileSystem();
         final String finalDirName = dirName;
 
-<<<<<<< HEAD
-        final ListObjectsV2Publisher listObjectsV2Publisher = s3Path.getFileSystem().client().listObjectsV2Paginator(req -> req
-=======
         final ListObjectsV2Publisher listObjectsV2Publisher = fs.client().listObjectsV2Paginator(req -> req
->>>>>>> 9d809969
                 .bucket(bucketName)
                 .prefix(finalDirName)
                 .delimiter(S3Path.PATH_SEPARATOR));
@@ -665,11 +649,7 @@
                                             .destinationBucket(resolvedS3TargetPath.bucketName())
                                             .destinationKey(resolvedS3TargetPath.getKey())
                                             .build())
-<<<<<<< HEAD
-                                    .build()).completionFuture().join();
-=======
                                     .build()).completionFuture().get(timeOut, unit);
->>>>>>> 9d809969
                         }
                     }
                 }
@@ -942,7 +922,7 @@
     }
 
     /**
-     * Returns a file attribute view of a given type.This method works in
+     * Returns a file attribute view of a given type. This method works in
      * exactly the manner specified by the {@link Files#getFileAttributeView}
      * method.
      *
