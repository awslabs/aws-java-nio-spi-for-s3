--- conflicted
+++ resolved
@@ -56,15 +56,8 @@
 
     private final Logger logger = LoggerFactory.getLogger(this.getClass().getName());
 
-<<<<<<< HEAD
-    /**
-     * Cache for clients; null means not initialized yet!
-     */
-    private static S3ClientStore clientStore = null;
-=======
     private static Map<String, S3FileSystem> cache = new HashMap<>();
 
->>>>>>> b115b67b
 
     /**
      * Returns the URI scheme that identifies this provider.
@@ -284,14 +277,8 @@
         final S3SeekableByteChannel channel;
         final S3FileSystem fs = s3Path.getFileSystem();
 
-<<<<<<< HEAD
-        if (client == null) {
-            client = getClientStore().getAsyncClientForBucketName(s3Path.bucketName());
-        }
-=======
         channel = new S3SeekableByteChannel(s3Path, fs.client(), options);
         fs.registerOpenChannel(channel);
->>>>>>> b115b67b
 
         return channel;
     }
@@ -367,68 +354,6 @@
     }
 
     /**
-<<<<<<< HEAD
-     * Get a new directory stream that will use the specified client. A composable and testable version of the public
-     * version of {@code newDirectoryStream}
-     */
-    protected DirectoryStream<Path> newDirectoryStream(S3AsyncClient s3Client, Path dir, DirectoryStream.Filter<? super Path> filter) throws ExecutionException, InterruptedException {
-        S3Path s3Path = (S3Path) dir;
-
-        if (s3Client == null) {
-            s3Client = getClientStore().getAsyncClientForBucketName(s3Path.bucketName());
-        }
-
-        String pathString = s3Path.toRealPath(NOFOLLOW_LINKS).getKey();
-        if (!pathString.endsWith(S3Path.PATH_SEPARATOR) && !pathString.isEmpty()) {
-            pathString = pathString + S3Path.PATH_SEPARATOR;
-        }
-
-        final String bucketName = s3Path.bucketName();
-        final S3FileSystem fs = new S3FileSystem(bucketName);
-        final String prefix = pathString;
-
-        long timeOut = TIMEOUT_TIME_LENGTH_1;
-        final TimeUnit unit = MINUTES;
-        try {
-            final Iterator<S3Path> filteredDirectoryContents = s3Client.listObjectsV2(req -> req
-                            .bucket(bucketName)
-                            .prefix(prefix))
-                    .get(timeOut, unit)
-                    .contents()
-                    .stream()
-                    .map(s3Object -> truncateByPrefix(fs, prefix, s3Object))
-                    .filter(path -> {
-                        try {
-                            return filter.accept(path);
-                        } catch (IOException e) {
-                            e.printStackTrace();
-                            return false;
-                        }
-                    })
-                    .iterator();
-
-            return new DirectoryStream<Path>() {
-                final Iterator<? extends Path> iterator = filteredDirectoryContents;
-
-                @Override
-                @SuppressWarnings("unchecked")
-                public Iterator<Path> iterator() {
-                    return (Iterator<Path>) iterator;
-                }
-
-                @Override
-                public void close() {
-                    // nothing to close
-                }
-            };
-        } catch (TimeoutException e) {
-            throw logAndGenerateExceptionOnTimeOut(logger, "newDirectoryStream", timeOut, unit);
-        }
-    }
-
-    /**
-=======
->>>>>>> b115b67b
      * truncate objects whose key after the prefix contains a "/" to the first "/" after the prefix
      */
     private S3Path truncateByPrefix(final S3FileSystem fs, final String prefix, final S3Object object) {
@@ -478,36 +403,6 @@
         }
     }
 
-<<<<<<< HEAD
-    protected void createDirectory(S3AsyncClient s3Client, Path dir, FileAttribute<?>... attrs) throws ExecutionException, InterruptedException {
-        S3Path s3Path = (S3Path) dir;
-        final String bucketName = s3Path.bucketName();
-
-        if (s3Client == null) {
-            s3Client = getClientStore().getAsyncClientForBucketName(s3Path.bucketName());
-        }
-
-        String directoryKey = s3Path.toRealPath(NOFOLLOW_LINKS).getKey();
-        if (!directoryKey.endsWith(S3Path.PATH_SEPARATOR) && !directoryKey.isEmpty()) {
-            directoryKey = directoryKey + S3Path.PATH_SEPARATOR;
-        }
-
-        long timeOut = TIMEOUT_TIME_LENGTH_1;
-        final TimeUnit unit = MINUTES;
-        try {
-            s3Client.putObject(PutObjectRequest.builder()
-                                    .bucket(bucketName)
-                                    .key(directoryKey)
-                                    .build(),
-                            AsyncRequestBody.empty())
-                    .get(timeOut, unit);
-        } catch (TimeoutException e) {
-            throw logAndGenerateExceptionOnTimeOut(logger, "createDirectory", timeOut, unit);
-        }
-    }
-
-=======
->>>>>>> b115b67b
     /**
      * Deletes a file. This method works in exactly the  manner specified by the
      * {@link Files#delete} method.
@@ -549,64 +444,6 @@
         }
     }
 
-<<<<<<< HEAD
-    protected void delete(S3AsyncClient s3Client, Path path) throws ExecutionException, InterruptedException {
-        S3Path s3Path = (S3Path) path;
-
-        if (s3Client == null) {
-            s3Client = getClientStore().getAsyncClientForBucketName(s3Path.bucketName());
-        }
-
-        String prefix = s3Path.toRealPath(NOFOLLOW_LINKS).getKey();
-        final String bucketName = s3Path.bucketName();
-
-        long timeOut = TIMEOUT_TIME_LENGTH_1;
-        final TimeUnit unit = MINUTES;
-        try {
-            List<List<ObjectIdentifier>> keys = getContainedObjectBatches(s3Client, bucketName, prefix, timeOut, unit);
-
-            for (List<ObjectIdentifier> keyList : keys) {
-                s3Client.deleteObjects(DeleteObjectsRequest.builder()
-                                .bucket(bucketName)
-                                .delete(Delete.builder()
-                                        .objects(keyList)
-                                        .build())
-                                .build())
-                        .get(timeOut, unit);
-            }
-        } catch (TimeoutException e) {
-            throw logAndGenerateExceptionOnTimeOut(logger, "delete", timeOut, unit);
-        }
-    }
-
-    private static List<List<ObjectIdentifier>> getContainedObjectBatches(S3AsyncClient s3Client, String bucketName, String prefix, long timeOut, TimeUnit unit) throws InterruptedException, ExecutionException, TimeoutException {
-        String continuationToken = null;
-        boolean hasMoreItems = true;
-        List<List<ObjectIdentifier>> keys = new ArrayList<>();
-
-        while (hasMoreItems) {
-            String finalContinuationToken = continuationToken;
-            ListObjectsV2Response response = s3Client.listObjectsV2(req -> req
-                            .bucket(bucketName)
-                            .prefix(prefix)
-                            .continuationToken(finalContinuationToken))
-                    .get(timeOut, unit);
-            List<ObjectIdentifier> objects = response.contents()
-                    .stream()
-                    .filter(s3Object -> s3Object.key().equals(prefix) || s3Object.key().startsWith(prefix + S3Path.PATH_SEPARATOR))
-                    .map(s3Object -> ObjectIdentifier.builder().key(s3Object.key()).build())
-                    .collect(Collectors.toList());
-            if (!objects.isEmpty()) {
-                keys.add(objects);
-            }
-            hasMoreItems = response.isTruncated();
-            continuationToken = response.nextContinuationToken();
-        }
-        return keys;
-    }
-
-=======
->>>>>>> b115b67b
     /**
      * Copy a file to a target file. This method works in exactly the manner
      * specified by the {@link Files#copy(Path, Path, CopyOption[])} method
@@ -629,15 +466,9 @@
             S3Path s3SourcePath = (S3Path) source;
             S3Path s3TargetPath = (S3Path) target;
 
-<<<<<<< HEAD
-        if (s3Client == null) {
-            s3Client = getClientStore().getAsyncClientForBucketName(s3SourcePath.bucketName());
-        }
-=======
             final S3FileSystem fs = ((S3Path)source).getFileSystem();
             final S3AsyncClient s3Client = fs.client();
             final String bucketName = fs.bucketName();
->>>>>>> b115b67b
 
             String prefix = s3SourcePath.toRealPath(NOFOLLOW_LINKS).getKey();
 
@@ -816,35 +647,6 @@
     @Override
     public void checkAccess(Path path, AccessMode... modes) throws IOException {
         try {
-<<<<<<< HEAD
-            this.checkAccess(null, path, modes);
-        } catch (ExecutionException e) {
-            throw new IOException(e);
-        } catch (InterruptedException e) {
-            Thread.currentThread().interrupt();
-            throw new RuntimeException(e);
-        }
-    }
-
-    /**
-     * Composable and testable version of {@code checkAccess} that uses the provided client to check access
-     */
-    protected void checkAccess(S3AsyncClient s3Client, Path path, AccessMode... modes) throws IOException, ExecutionException, InterruptedException {
-        assert path instanceof S3Path;
-        S3Path s3Path = (S3Path) path.toRealPath(NOFOLLOW_LINKS);
-        final String bucketName = s3Path.getFileSystem().bucketName();
-
-        if (s3Client == null) {
-            s3Client = getClientStore().getAsyncClientForBucketName(bucketName);
-        }
-
-        final CompletableFuture<? extends S3Response> response;
-        if (s3Path.equals(s3Path.getRoot())) {
-            response = s3Client.headBucket(request -> request.bucket(bucketName));
-        } else {
-            response = s3Client.headObject(req -> req.bucket(bucketName).key(s3Path.getKey()));
-        }
-=======
             assert path instanceof S3Path;
 
             final S3Path s3Path = (S3Path) path.toRealPath(NOFOLLOW_LINKS);
@@ -858,7 +660,6 @@
             } else {
                 response = s3Client.headObject(req -> req.bucket(bucketName).key(s3Path.getKey()));
             }
->>>>>>> b115b67b
 
             long timeOut = TimeOutUtils.TIMEOUT_TIME_LENGTH_1;
             TimeUnit unit = MINUTES;
@@ -936,12 +737,6 @@
         S3AsyncClient s3Client = s3Path.getFileSystem().client();
 
         if (type.equals(BasicFileAttributes.class) || type.equals(S3BasicFileAttributes.class)) {
-<<<<<<< HEAD
-            if (s3AsyncClient == null) {
-                s3AsyncClient = getClientStore().getAsyncClientForBucketName(s3Path.bucketName());
-            }
-=======
->>>>>>> b115b67b
             @SuppressWarnings("unchecked")
             A a = (A) new S3BasicFileAttributes(s3Path, s3Client);
             return a;
@@ -974,14 +769,7 @@
         Objects.requireNonNull(path);
         Objects.requireNonNull(attributes);
         S3Path s3Path = (S3Path) path;
-<<<<<<< HEAD
-
-        if (client == null) {
-            client = getClientStore().getAsyncClientForBucketName(s3Path.bucketName());
-        }
-=======
         S3AsyncClient s3Client = s3Path.getFileSystem().client();
->>>>>>> b115b67b
 
         if (s3Path.isDirectory() || attributes.trim().isEmpty())
             return Collections.emptyMap();
@@ -1006,21 +794,6 @@
         throw new UnsupportedOperationException("s3 file attributes cannot be modified by this class");
     }
 
-<<<<<<< HEAD
-    /**
-     * Creates if needed and returns the S3ClientStore caching all created
-     * clients. This is not public on purpose, as it is an intermediate solution
-     * that will be replaced by instance accessors.
-     *
-     * @return the cache of clients as a S3ClientStore
-     */
-    protected static S3ClientStore getClientStore() {
-        if (clientStore == null) {
-            clientStore = new S3ClientStore();
-        }
-        return clientStore;
-    }
-=======
     // --------------------------------------------------------- private methods
 
     private static List<List<ObjectIdentifier>> getContainedObjectBatches(S3AsyncClient s3Client, String bucketName, String prefix, long timeOut, TimeUnit unit) throws InterruptedException, ExecutionException, TimeoutException {
@@ -1058,5 +831,4 @@
                : (host + ((port < 0) ? "" : (':' + port)) + S3Path.PATH_SEPARATOR + uri.getPath().split(S3Path.PATH_SEPARATOR)[1]);
     }
 
->>>>>>> b115b67b
 }