/*
 * Copyright Amazon.com, Inc. or its affiliates. All Rights Reserved.
 * SPDX-License-Identifier: Apache-2.0
 */

package software.amazon.nio.spi.s3.config;


import org.slf4j.Logger;
import org.slf4j.LoggerFactory;
import software.amazon.awssdk.utils.Pair;

import java.util.Locale;
import java.util.Map;
import java.util.Objects;
import java.util.Optional;
import java.util.Properties;
import software.amazon.awssdk.auth.credentials.AwsBasicCredentials;
import software.amazon.awssdk.auth.credentials.AwsCredentials;

/**
 * Object to hold configuration of the S3 NIO SPI
 */
public class S3NioSpiConfiguration {

    public static final String AWS_REGION_PROPERTY = "aws.region";
    public static final String AWS_ACCESS_KEY_PROPERTY = "aws.accessKey";
    public static final String AWS_SECRET_ACCESS_KEY_PROPERTY = "aws.secretAccessKey";

    /**
     * The name of the maximum fragment size property
     */
    public static final String S3_SPI_READ_MAX_FRAGMENT_SIZE_PROPERTY = "s3.spi.read.max-fragment-size";
    /**
     * The default value of the maximum fragment size property
     */
    public static final String S3_SPI_READ_MAX_FRAGMENT_SIZE_DEFAULT = "5242880";
    /**
     * The name of the maximum fragment number property
     */
    public static final String S3_SPI_READ_MAX_FRAGMENT_NUMBER_PROPERTY = "s3.spi.read.max-fragment-number";
    /**
     * The default value of the maximum fragment size property
     */
    public static final String S3_SPI_READ_MAX_FRAGMENT_NUMBER_DEFAULT = "50";
    /**
     * The name of the endpoint protocol property
     */
    public static final String S3_SPI_ENDPOINT_PROTOCOL_PROPERTY = "s3.spi.endpoint-protocol";
    /**
     * The default value of the endpoint protocolproperty
     */
    public static final String S3_SPI_ENDPOINT_PROTOCOL_DEFAULT = "https";

    private final Properties properties;
    private final Logger logger = LoggerFactory.getLogger(this.getClass());

    {
        final Properties defaults = new Properties();
        defaults.put(S3_SPI_READ_MAX_FRAGMENT_NUMBER_PROPERTY, S3_SPI_READ_MAX_FRAGMENT_NUMBER_DEFAULT);
        defaults.put(S3_SPI_READ_MAX_FRAGMENT_SIZE_PROPERTY, S3_SPI_READ_MAX_FRAGMENT_SIZE_DEFAULT);
        defaults.put(S3_SPI_ENDPOINT_PROTOCOL_PROPERTY, S3_SPI_ENDPOINT_PROTOCOL_DEFAULT);

        //setup defaults
        properties = new Properties(defaults);

        //
        // With the below we pick existing environment variables and system
        // properties as overrides of the default aws-nio specific properties.
        // We do not pick aws generic properties like aws.region or
        // aws.accessKey, leaving the framework and the underlying AWS client
        // the possibility to use the standard behaviour.
        //
<<<<<<< HEAD
        // TODO: shall we instead incorporate take the value of those properties
        //       too (aws.region, aws.accessKey, aws.secretAccessKey)?
=======
>>>>>>> 979c0674
        // TOTO: shall we return an Optional instead returning null?
        //

        //add env var overrides if present
        properties.stringPropertyNames().stream()
                .map(key -> Pair.of(key,
                        Optional.ofNullable(System.getenv().get(this.convertPropertyNameToEnvVar(key)))))
                .forEach(pair -> pair.right().ifPresent(val -> properties.setProperty(pair.left(), val)));

        //add System props as overrides if present
        properties.stringPropertyNames()
                .forEach(key -> Optional.ofNullable(System.getProperty(key))
                        .ifPresent(val -> properties.put(key, val)));

    }

    /**
     * Create a new, empty configuration
     */
    public S3NioSpiConfiguration(){
        this(new Properties());
    }

    /**
     * Create a new, empty configuration
     */
    public S3NioSpiConfiguration(Map<String, ?> overrides){
        Objects.requireNonNull(overrides);
        overrides.keySet()
            .forEach(key -> properties.setProperty(key, String.valueOf(overrides.get(key))));
    }

    /**
     * Create a new configuration with overrides
     * @param overrides the overrides
     */
    protected S3NioSpiConfiguration(Properties overrides) {
        Objects.requireNonNull(overrides);
        overrides.stringPropertyNames()
            .forEach(key -> properties.setProperty(key, overrides.getProperty(key)));
    }

    /**
     * Get the value of the Maximum Fragment Size
     * @return the configured value or the default if not overridden
     */
    public int getMaxFragmentSize(){
        return parseIntProperty(S3_SPI_READ_MAX_FRAGMENT_SIZE_PROPERTY,
                Integer.parseInt(S3_SPI_READ_MAX_FRAGMENT_SIZE_DEFAULT));
    }

    /**
     * Get the value of the Maximum Fragment Number
     * @return the configured value or the default if not overridden
     */
    public int getMaxFragmentNumber(){
        return parseIntProperty(S3_SPI_READ_MAX_FRAGMENT_NUMBER_PROPERTY,
                Integer.parseInt(S3_SPI_READ_MAX_FRAGMENT_NUMBER_DEFAULT));
    }

    /**
     * Get the value of the endpoint protocol
     * @return the configured value or the default if not overridden
     */
    public String getEndpointProtocol() {
        String protocol = properties.getProperty(S3_SPI_ENDPOINT_PROTOCOL_PROPERTY, S3_SPI_ENDPOINT_PROTOCOL_DEFAULT);
        if ("http".equalsIgnoreCase(protocol) || "https".equalsIgnoreCase(protocol)) {
            return protocol;
        }
        logger.warn("the value of '{}' for '{}' is not an integer, using default value of '{}'",
                    protocol, S3_SPI_ENDPOINT_PROTOCOL_PROPERTY, S3_SPI_ENDPOINT_PROTOCOL_DEFAULT);
        return S3_SPI_ENDPOINT_PROTOCOL_DEFAULT;
    }

    /**
     * Get the configured credentials
     * @return the configured value or null if not provided
     */
    public AwsCredentials getCredentials() {
        if (properties.containsKey(AWS_ACCESS_KEY_PROPERTY)) {
            return AwsBasicCredentials.create(properties.getProperty(AWS_ACCESS_KEY_PROPERTY),
                properties.getProperty(AWS_SECRET_ACCESS_KEY_PROPERTY)
           );
        }

        return null;
    }

    /**
     * Get the configured region if any
     *
     * @return the configured value or null if not provided
     */
    public String getRegion() {
        return properties.getProperty(AWS_REGION_PROPERTY);
    }

    // ------------------------------------------------------- protected methods

    /**
     * Generates an environment variable name from a property name. E.g 'some.property' becomes 'SOME_PROPERTY'
     * @param propertyName the name to convert
     * @return the converted name
     */
    protected String convertPropertyNameToEnvVar(String propertyName){
        if(propertyName == null || propertyName.trim().isEmpty()) return "";

        return propertyName
                .trim()
                .replace('.', '_').replace('-', '_')
                .toUpperCase(Locale.ROOT);
    }

    // --------------------------------------------------------- private methods

    private int parseIntProperty(String propName, int defaultVal){
        String propertyVal = properties.getProperty(propName);
        try{
            return Integer.parseInt(propertyVal);
        } catch (NumberFormatException e){
            logger.warn("the value of '{}' for '{}' is not an integer, using default value of '{}'",
                    propertyVal, propName, defaultVal);
            return defaultVal;
        }
    }
}<|MERGE_RESOLUTION|>--- conflicted
+++ resolved
@@ -71,11 +71,7 @@
         // aws.accessKey, leaving the framework and the underlying AWS client
         // the possibility to use the standard behaviour.
         //
-<<<<<<< HEAD
-        // TODO: shall we instead incorporate take the value of those properties
-        //       too (aws.region, aws.accessKey, aws.secretAccessKey)?
-=======
->>>>>>> 979c0674
+        // TOTO: shall we return an Optional instead returning null?
         // TOTO: shall we return an Optional instead returning null?
         //
 
