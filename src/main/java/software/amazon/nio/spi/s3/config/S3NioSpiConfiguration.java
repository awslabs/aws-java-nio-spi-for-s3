--- conflicted
+++ resolved
@@ -16,16 +16,13 @@
 import java.util.Optional;
 import java.util.Properties;
 import java.util.regex.Pattern;
-<<<<<<< HEAD
-import software.amazon.awssdk.auth.credentials.AwsBasicCredentials;
-import software.amazon.awssdk.auth.credentials.AwsCredentials;
-=======
 import software.amazon.awssdk.utils.Pair;
 import software.amazon.awssdk.auth.credentials.AwsBasicCredentials;
 import software.amazon.awssdk.auth.credentials.AwsCredentials;
 
 import software.amazon.nio.spi.s3.util.StringUtils;
->>>>>>> e9c30ff9
+import software.amazon.awssdk.auth.credentials.AwsBasicCredentials;
+import software.amazon.awssdk.auth.credentials.AwsCredentials;
 
 /**
  * Object to hold configuration of the S3 NIO SPI
@@ -84,7 +81,6 @@
      */
     public S3NioSpiConfiguration(Map<String, ?> overrides) {
         Objects.requireNonNull(overrides);
-<<<<<<< HEAD
 
         //
         // setup defaults
@@ -93,16 +89,6 @@
         put(S3_SPI_READ_MAX_FRAGMENT_SIZE_PROPERTY, String .valueOf(S3_SPI_READ_MAX_FRAGMENT_SIZE_DEFAULT));
 
         //
-=======
-
-        //
-        // setup defaults
-        //
-        put(S3_SPI_READ_MAX_FRAGMENT_NUMBER_PROPERTY, String .valueOf(S3_SPI_READ_MAX_FRAGMENT_NUMBER_DEFAULT));
-        put(S3_SPI_READ_MAX_FRAGMENT_SIZE_PROPERTY, String .valueOf(S3_SPI_READ_MAX_FRAGMENT_SIZE_DEFAULT));
-
-        //
->>>>>>> e9c30ff9
         // With the below we pick existing environment variables and system
         // properties as overrides of the default aws-nio specific properties.
         // We do not pick aws generic properties like aws.region or
@@ -218,11 +204,7 @@
      * @return this instance
      */
     public S3NioSpiConfiguration withRegion(String region) {
-<<<<<<< HEAD
-        if ((region == null) || region.isBlank()) {
-=======
         if ((region == null) || StringUtils.isBlank(region)) {
->>>>>>> e9c30ff9
             remove(AWS_REGION_PROPERTY);
         } else {
             put(AWS_REGION_PROPERTY, region.trim());
@@ -291,44 +273,11 @@
         String protocol = getOrDefault(S3_SPI_ENDPOINT_PROTOCOL_PROPERTY, S3_SPI_ENDPOINT_PROTOCOL_DEFAULT);
         if ("http".equalsIgnoreCase(protocol) || "https".equalsIgnoreCase(protocol)) {
             return protocol;
-<<<<<<< HEAD
         }
         logger.warn("the value of '{}' for '{}' is not 'http'|'https', using default value of '{}'",
                     protocol, S3_SPI_ENDPOINT_PROTOCOL_PROPERTY, S3_SPI_ENDPOINT_PROTOCOL_DEFAULT);
         return S3_SPI_ENDPOINT_PROTOCOL_DEFAULT;
     }
-
-    /**
-     * Get the configured credentials
-     * @return the configured value or null if not provided
-     */
-    public AwsCredentials getCredentials() {
-        if (containsKey(AWS_ACCESS_KEY_PROPERTY)) {
-            return AwsBasicCredentials.create(
-                get(AWS_ACCESS_KEY_PROPERTY),
-                get(AWS_SECRET_ACCESS_KEY_PROPERTY)
-           );
-        }
-
-        return null;
-    }
-
-    /**
-     * Get the configured region if any
-     *
-     * @return the configured value or null if not provided
-     */
-    public String getRegion() {
-        return get(AWS_REGION_PROPERTY);
-=======
-        }
-        logger.warn("the value of '{}' for '{}' is not 'http'|'https', using default value of '{}'",
-                    protocol, S3_SPI_ENDPOINT_PROTOCOL_PROPERTY, S3_SPI_ENDPOINT_PROTOCOL_DEFAULT);
-        return S3_SPI_ENDPOINT_PROTOCOL_DEFAULT;
->>>>>>> e9c30ff9
-    }
-
-    // ------------------------------------------------------- protected methods
 
     /**
      * Get the configured credentials
