--- conflicted
+++ resolved
@@ -6,16 +6,16 @@
 
 # Ignore Gradle build output directory
 build
-<<<<<<< HEAD
-<<<<<<< HEAD
-=======
+# Ignore Gradle project-specific cache directory
+.gradle
+.idea
+gradle
+gradle.properties
+
+# Ignore Gradle build output directory
+build
 bin
 target
->>>>>>> ff463ed (ignoring build files)
-=======
-bin
-target
->>>>>>> a0602ca4
 
 #MacOS
 .DS_Store